# This file is auto-generated from the current state of the database. Instead
# of editing this file, please use the migrations feature of Active Record to
# incrementally modify your database, and then regenerate this schema definition.
#
# This file is the source Rails uses to define your schema when running `bin/rails
# db:schema:load`. When creating a new database, `bin/rails db:schema:load` tends to
# be faster and is potentially less error prone than running all of your
# migrations from scratch. Old migrations may fail to apply correctly if those
# migrations use external dependencies or application code.
#
# It's strongly recommended that you check this file into your version control system.

ActiveRecord::Schema[7.0].define(version: 2023_07_30_142244) do
  # These are extensions that must be enabled in order to support this database
  enable_extension "plpgsql"

  create_table "active_storage_attachments", force: :cascade do |t|
    t.string "name", null: false
    t.string "record_type", null: false
    t.bigint "record_id", null: false
    t.bigint "blob_id", null: false
    t.datetime "created_at", null: false
    t.index ["blob_id"], name: "index_active_storage_attachments_on_blob_id"
    t.index ["record_type", "record_id", "name", "blob_id"], name: "index_active_storage_attachments_uniqueness", unique: true
  end

  create_table "active_storage_blobs", force: :cascade do |t|
    t.string "key", null: false
    t.string "filename", null: false
    t.string "content_type"
    t.text "metadata"
    t.string "service_name", null: false
    t.bigint "byte_size", null: false
    t.string "checksum"
    t.datetime "created_at", null: false
    t.index ["key"], name: "index_active_storage_blobs_on_key", unique: true
  end

  create_table "active_storage_variant_records", force: :cascade do |t|
    t.bigint "blob_id", null: false
    t.string "variation_digest", null: false
    t.index ["blob_id", "variation_digest"], name: "index_active_storage_variant_records_uniqueness", unique: true
  end

  create_table "addresses", force: :cascade do |t|
    t.string "description"
    t.string "zip_code"
    t.string "street"
    t.integer "number"
    t.string "neighborhood"
    t.string "city"
    t.string "state"
    t.datetime "created_at", null: false
    t.datetime "updated_at", null: false
  end

  create_table "admin_addresses", force: :cascade do |t|
    t.bigint "address_id", null: false
    t.bigint "profile_admin_id", null: false
    t.datetime "created_at", null: false
    t.datetime "updated_at", null: false
    t.index ["address_id"], name: "index_admin_addresses_on_address_id"
    t.index ["profile_admin_id"], name: "index_admin_addresses_on_profile_admin_id"
  end

  create_table "admin_bank_accounts", force: :cascade do |t|
    t.bigint "bank_account_id", null: false
    t.bigint "profile_admin_id", null: false
    t.datetime "created_at", null: false
    t.datetime "updated_at", null: false
    t.index ["bank_account_id"], name: "index_admin_bank_accounts_on_bank_account_id"
    t.index ["profile_admin_id"], name: "index_admin_bank_accounts_on_profile_admin_id"
  end

  create_table "admin_emails", force: :cascade do |t|
    t.bigint "email_id", null: false
    t.bigint "profile_admin_id", null: false
    t.datetime "created_at", null: false
    t.datetime "updated_at", null: false
    t.index ["email_id"], name: "index_admin_emails_on_email_id"
    t.index ["profile_admin_id"], name: "index_admin_emails_on_profile_admin_id"
  end

  create_table "admin_phones", force: :cascade do |t|
    t.bigint "phone_id", null: false
    t.bigint "profile_admin_id", null: false
    t.datetime "created_at", null: false
    t.datetime "updated_at", null: false
    t.index ["phone_id"], name: "index_admin_phones_on_phone_id"
    t.index ["profile_admin_id"], name: "index_admin_phones_on_profile_admin_id"
  end

  create_table "admins", force: :cascade do |t|
    t.string "email", default: "", null: false
    t.string "encrypted_password", default: "", null: false
    t.string "reset_password_token"
    t.datetime "reset_password_sent_at"
    t.datetime "remember_created_at"
    t.datetime "created_at", null: false
    t.datetime "updated_at", null: false
    t.string "jwt_token"
    t.index ["email"], name: "index_admins_on_email", unique: true
    t.index ["jwt_token"], name: "index_admins_on_jwt_token", unique: true
    t.index ["reset_password_token"], name: "index_admins_on_reset_password_token", unique: true
  end

  create_table "bank_accounts", force: :cascade do |t|
    t.string "bank_name"
    t.string "type_account"
    t.string "agency"
    t.string "account"
    t.string "operation"
    t.datetime "created_at", null: false
    t.datetime "updated_at", null: false
  end

  create_table "customer_addresses", force: :cascade do |t|
    t.bigint "profile_customer_id", null: false
    t.bigint "address_id", null: false
    t.datetime "created_at", null: false
    t.datetime "updated_at", null: false
    t.index ["address_id"], name: "index_customer_addresses_on_address_id"
    t.index ["profile_customer_id"], name: "index_customer_addresses_on_profile_customer_id"
  end

  create_table "customer_bank_accounts", force: :cascade do |t|
    t.bigint "profile_customer_id", null: false
    t.bigint "bank_account_id", null: false
    t.datetime "created_at", null: false
    t.datetime "updated_at", null: false
    t.index ["bank_account_id"], name: "index_customer_bank_accounts_on_bank_account_id"
    t.index ["profile_customer_id"], name: "index_customer_bank_accounts_on_profile_customer_id"
  end

  create_table "customer_emails", force: :cascade do |t|
    t.bigint "profile_customer_id", null: false
    t.bigint "email_id", null: false
    t.datetime "created_at", null: false
    t.datetime "updated_at", null: false
    t.index ["email_id"], name: "index_customer_emails_on_email_id"
    t.index ["profile_customer_id"], name: "index_customer_emails_on_profile_customer_id"
  end

  create_table "customer_phones", force: :cascade do |t|
    t.bigint "profile_customer_id", null: false
    t.bigint "phone_id", null: false
    t.datetime "created_at", null: false
    t.datetime "updated_at", null: false
    t.index ["phone_id"], name: "index_customer_phones_on_phone_id"
    t.index ["profile_customer_id"], name: "index_customer_phones_on_profile_customer_id"
  end

  create_table "customer_works", force: :cascade do |t|
    t.bigint "profile_customer_id", null: false
    t.bigint "work_id", null: false
    t.datetime "created_at", null: false
    t.datetime "updated_at", null: false
    t.index ["profile_customer_id"], name: "index_customer_works_on_profile_customer_id"
    t.index ["work_id"], name: "index_customer_works_on_work_id"
  end

  create_table "customers", force: :cascade do |t|
    t.string "email", default: "", null: false
    t.string "encrypted_password", default: "", null: false
    t.string "reset_password_token"
    t.datetime "reset_password_sent_at"
    t.datetime "remember_created_at"
    t.datetime "created_at", null: false
    t.datetime "updated_at", null: false
    t.index ["email"], name: "index_customers_on_email", unique: true
    t.index ["reset_password_token"], name: "index_customers_on_reset_password_token", unique: true
  end

  create_table "documents", force: :cascade do |t|
    t.string "document_type"
    t.bigint "work_id", null: false
    t.datetime "created_at", null: false
    t.datetime "updated_at", null: false
    t.index ["work_id"], name: "index_documents_on_work_id"
  end

  create_table "emails", force: :cascade do |t|
    t.string "email"
    t.datetime "created_at", null: false
    t.datetime "updated_at", null: false
  end

<<<<<<< HEAD
=======
  create_table "honoraries", force: :cascade do |t|
    t.string "fixed_honorary_value"
    t.string "parcelling_value"
    t.string "honorary_type"
    t.string "percent_honorary_value"
    t.boolean "parcelling"
    t.bigint "work_id", null: false
    t.datetime "created_at", null: false
    t.datetime "updated_at", null: false
    t.index ["work_id"], name: "index_honoraries_on_work_id"
  end

>>>>>>> 1aaf90fc
  create_table "job_works", force: :cascade do |t|
    t.bigint "job_id", null: false
    t.bigint "work_id", null: false
    t.bigint "profile_admin_id", null: false
    t.bigint "profile_customer_id", null: false
    t.datetime "created_at", null: false
    t.datetime "updated_at", null: false
    t.index ["job_id"], name: "index_job_works_on_job_id"
    t.index ["profile_admin_id"], name: "index_job_works_on_profile_admin_id"
    t.index ["profile_customer_id"], name: "index_job_works_on_profile_customer_id"
    t.index ["work_id"], name: "index_job_works_on_work_id"
  end

  create_table "jobs", force: :cascade do |t|
    t.string "description"
    t.date "deadline"
    t.string "status"
    t.string "priority"
    t.string "comment"
    t.datetime "created_at", null: false
    t.datetime "updated_at", null: false
    t.bigint "profile_admin_id"
    t.bigint "customer_id"
    t.bigint "work_id"
    t.index ["customer_id"], name: "index_jobs_on_customer_id"
    t.index ["profile_admin_id"], name: "index_jobs_on_profile_admin_id"
    t.index ["work_id"], name: "index_jobs_on_work_id"
  end

  create_table "office_bank_accounts", force: :cascade do |t|
    t.bigint "bank_account_id", null: false
    t.bigint "office_id", null: false
    t.datetime "created_at", null: false
    t.datetime "updated_at", null: false
    t.index ["bank_account_id"], name: "index_office_bank_accounts_on_bank_account_id"
    t.index ["office_id"], name: "index_office_bank_accounts_on_office_id"
  end

  create_table "office_emails", force: :cascade do |t|
    t.bigint "office_id", null: false
    t.bigint "email_id", null: false
    t.datetime "created_at", null: false
    t.datetime "updated_at", null: false
    t.index ["email_id"], name: "index_office_emails_on_email_id"
    t.index ["office_id"], name: "index_office_emails_on_office_id"
  end

  create_table "office_phones", force: :cascade do |t|
    t.bigint "office_id", null: false
    t.bigint "phone_id", null: false
    t.datetime "created_at", null: false
    t.datetime "updated_at", null: false
    t.index ["office_id"], name: "index_office_phones_on_office_id"
    t.index ["phone_id"], name: "index_office_phones_on_phone_id"
  end

  create_table "office_types", force: :cascade do |t|
    t.string "description"
    t.datetime "created_at", null: false
    t.datetime "updated_at", null: false
  end

  create_table "office_works", force: :cascade do |t|
    t.bigint "work_id", null: false
    t.bigint "office_id", null: false
    t.datetime "created_at", null: false
    t.datetime "updated_at", null: false
    t.index ["office_id"], name: "index_office_works_on_office_id"
    t.index ["work_id"], name: "index_office_works_on_work_id"
  end

  create_table "offices", force: :cascade do |t|
    t.string "name"
    t.string "cnpj"
    t.string "oab"
    t.string "society"
    t.date "foundation"
    t.string "site"
    t.string "cep"
    t.string "street"
    t.integer "number"
    t.string "neighborhood"
    t.string "city"
    t.string "state"
    t.bigint "office_type_id", null: false
    t.datetime "created_at", null: false
    t.datetime "updated_at", null: false
    t.index ["office_type_id"], name: "index_offices_on_office_type_id"
  end

  create_table "pending_documents", force: :cascade do |t|
    t.string "description"
    t.bigint "work_id", null: false
    t.datetime "created_at", null: false
    t.datetime "updated_at", null: false
    t.index ["work_id"], name: "index_pending_documents_on_work_id"
  end

  create_table "phones", force: :cascade do |t|
    t.string "phone_number"
    t.datetime "created_at", null: false
    t.datetime "updated_at", null: false
  end

  create_table "power_works", force: :cascade do |t|
    t.bigint "power_id", null: false
    t.bigint "work_id", null: false
    t.datetime "created_at", null: false
    t.datetime "updated_at", null: false
    t.index ["power_id"], name: "index_power_works_on_power_id"
    t.index ["work_id"], name: "index_power_works_on_work_id"
  end

  create_table "powers", force: :cascade do |t|
    t.string "description", null: false
    t.integer "category", null: false
    t.datetime "created_at", null: false
    t.datetime "updated_at", null: false
  end

  create_table "profile_admin_works", force: :cascade do |t|
    t.bigint "profile_admin_id", null: false
    t.bigint "work_id", null: false
    t.datetime "created_at", null: false
    t.datetime "updated_at", null: false
    t.index ["profile_admin_id"], name: "index_profile_admin_works_on_profile_admin_id"
    t.index ["work_id"], name: "index_profile_admin_works_on_work_id"
  end

  create_table "profile_admins", force: :cascade do |t|
    t.string "role"
    t.string "name"
    t.string "last_name"
    t.string "gender"
    t.string "oab"
    t.string "rg"
    t.string "cpf"
    t.string "nationality"
    t.string "civil_status"
    t.date "birth"
    t.string "mother_name"
    t.string "status"
    t.bigint "admin_id", null: false
    t.datetime "created_at", null: false
    t.datetime "updated_at", null: false
    t.bigint "office_id", default: 1, null: false
    t.index ["admin_id"], name: "index_profile_admins_on_admin_id"
    t.index ["office_id"], name: "index_profile_admins_on_office_id"
  end

  create_table "profile_customers", force: :cascade do |t|
    t.string "customer_type"
    t.string "name"
    t.string "last_name"
    t.string "gender"
    t.string "rg"
    t.string "cpf"
    t.string "cnpj"
    t.string "nationality"
    t.string "civil_status"
    t.string "capacity"
    t.string "profession"
    t.string "company"
    t.date "birth"
    t.string "mother_name"
    t.string "number_benefit"
    t.integer "status"
    t.json "document"
    t.string "nit"
    t.string "inss_password"
    t.integer "invalid_person"
    t.bigint "customer_id", null: false
    t.datetime "created_at", null: false
    t.datetime "updated_at", null: false
    t.index ["customer_id"], name: "index_profile_customers_on_customer_id"
  end

  create_table "recommendations", force: :cascade do |t|
    t.decimal "percentage"
    t.decimal "commition"
    t.bigint "profile_customer_id", null: false
    t.bigint "work_id", null: false
    t.datetime "created_at", null: false
    t.datetime "updated_at", null: false
    t.index ["profile_customer_id"], name: "index_recommendations_on_profile_customer_id"
    t.index ["work_id"], name: "index_recommendations_on_work_id"
  end

  create_table "represents", force: :cascade do |t|
    t.integer "represented_id"
    t.bigint "profile_customer_id", null: false
    t.datetime "created_at", null: false
    t.datetime "updated_at", null: false
    t.index ["profile_customer_id"], name: "index_represents_on_profile_customer_id"
  end

  create_table "works", force: :cascade do |t|
    t.string "procedure"
    t.string "subject"
    t.integer "number"
    t.string "rate_parceled_exfield"
    t.string "folder"
    t.string "initial_atendee"
    t.string "note"
    t.string "extra_pending_document"
    t.datetime "created_at", null: false
    t.datetime "updated_at", null: false
    t.string "civel_area", comment: "Civil aréas"
    t.string "social_security_areas", comment: "Previdênciário aréas"
    t.string "laborite_areas", comment: "Trabalhista aréas"
    t.string "tributary_areas", comment: "Tributário aréas"
    t.text "other_description", comment: "Descrição do outro tipo de assunto"
    t.boolean "compensations_five_years", comment: "Compensações realizadas nos últimos 5 anos"
    t.boolean "compensations_service", comment: "Compensações de oficio"
    t.boolean "lawsuit", comment: "Possui ação Judicial"
    t.string "gain_projection", comment: "Projeção de ganho"
  end

  add_foreign_key "active_storage_attachments", "active_storage_blobs", column: "blob_id"
  add_foreign_key "active_storage_variant_records", "active_storage_blobs", column: "blob_id"
  add_foreign_key "admin_addresses", "addresses"
  add_foreign_key "admin_addresses", "profile_admins"
  add_foreign_key "admin_bank_accounts", "bank_accounts"
  add_foreign_key "admin_bank_accounts", "profile_admins"
  add_foreign_key "admin_emails", "emails"
  add_foreign_key "admin_emails", "profile_admins"
  add_foreign_key "admin_phones", "phones"
  add_foreign_key "admin_phones", "profile_admins"
  add_foreign_key "customer_addresses", "addresses"
  add_foreign_key "customer_addresses", "profile_customers"
  add_foreign_key "customer_bank_accounts", "bank_accounts"
  add_foreign_key "customer_bank_accounts", "profile_customers"
  add_foreign_key "customer_emails", "emails"
  add_foreign_key "customer_emails", "profile_customers"
  add_foreign_key "customer_phones", "phones"
  add_foreign_key "customer_phones", "profile_customers"
  add_foreign_key "customer_works", "profile_customers"
  add_foreign_key "customer_works", "works"
  add_foreign_key "documents", "works"
<<<<<<< HEAD
=======
  add_foreign_key "honoraries", "works"
>>>>>>> 1aaf90fc
  add_foreign_key "job_works", "jobs"
  add_foreign_key "job_works", "profile_admins"
  add_foreign_key "job_works", "profile_customers"
  add_foreign_key "job_works", "works"
  add_foreign_key "office_bank_accounts", "bank_accounts"
  add_foreign_key "office_bank_accounts", "offices"
  add_foreign_key "office_emails", "emails"
  add_foreign_key "office_emails", "offices"
  add_foreign_key "office_phones", "offices"
  add_foreign_key "office_phones", "phones"
  add_foreign_key "office_works", "offices"
  add_foreign_key "office_works", "works"
  add_foreign_key "offices", "office_types"
  add_foreign_key "pending_documents", "works"
  add_foreign_key "power_works", "powers"
  add_foreign_key "power_works", "works"
  add_foreign_key "profile_admin_works", "profile_admins"
  add_foreign_key "profile_admin_works", "works"
  add_foreign_key "profile_admins", "admins"
  add_foreign_key "profile_admins", "offices"
  add_foreign_key "profile_customers", "customers"
  add_foreign_key "recommendations", "profile_customers"
  add_foreign_key "recommendations", "works"
  add_foreign_key "represents", "profile_customers"
end<|MERGE_RESOLUTION|>--- conflicted
+++ resolved
@@ -185,8 +185,6 @@
     t.datetime "updated_at", null: false
   end
 
-<<<<<<< HEAD
-=======
   create_table "honoraries", force: :cascade do |t|
     t.string "fixed_honorary_value"
     t.string "parcelling_value"
@@ -199,7 +197,6 @@
     t.index ["work_id"], name: "index_honoraries_on_work_id"
   end
 
->>>>>>> 1aaf90fc
   create_table "job_works", force: :cascade do |t|
     t.bigint "job_id", null: false
     t.bigint "work_id", null: false
@@ -439,10 +436,7 @@
   add_foreign_key "customer_works", "profile_customers"
   add_foreign_key "customer_works", "works"
   add_foreign_key "documents", "works"
-<<<<<<< HEAD
-=======
   add_foreign_key "honoraries", "works"
->>>>>>> 1aaf90fc
   add_foreign_key "job_works", "jobs"
   add_foreign_key "job_works", "profile_admins"
   add_foreign_key "job_works", "profile_customers"
