--- conflicted
+++ resolved
@@ -15,10 +15,7 @@
   resources :representatives, controller: 'profile_customers', type: 'Representatives'
 
   resources :offices
-<<<<<<< HEAD
   resources :profile_admins
   resources :profile_customers
-=======
->>>>>>> 84e7bc88
   resources :powers
 end