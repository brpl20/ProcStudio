<!-- components/jobs/JobList.svelte -->
<script lang="ts">
  import { type Job } from '../../api';
  import { getJobStatusInfo, getJobPriorityInfo } from '../../constants/formOptions';
  import { truncateDescription } from '../../utils/text';
  import Icon from '../../icons/icons.svelte';
  import SearchInput from '../ui/SearchInput.svelte';
  import FilterButton, { type FilterOption } from '../ui/FilterButton.svelte';
  import AvatarGroup from '../ui/AvatarGroup.svelte';
  import { JOBPRIORITY } from '../../constants/formOptions';

  interface Props {
    jobs?: Job[];
    loading?: boolean;
    error?: string | null;
    onRetry?: () => void;
  }

  const usersAvatar = [
    { name: 'Maria', last_name: 'Silva', avatar: 'https://i.pravatar.cc/150?img=5' },
    { name: 'João', last_name: 'Souza', avatar: null },
    { name: 'Carlos', last_name: 'Almeida', avatar: null },
    { name: 'Fernanda', last_name: 'Rocha', avatar: 'https://i.pravatar.cc/150?img=15' },
    { name: 'Leticia', last_name: 'Campos', avatar: 'https://i.pravatar.cc/150?img=6' },
    { name: 'Lucas', last_name: 'Ferreira', avatar: null },
    { name: 'Marcos', last_name: 'Lopes', avatar: null }
  ];

  const { jobs = [], loading = false, error = null, onRetry = () => {} }: Props = $props();

  let searchTerm = $state('');
  let priorityFilter = $state<string>('all');

  let filteredJobs = $state([]);

  // Create filter options from JOBPRIORITY
  const priorityOptions: FilterOption<string>[] = JOBPRIORITY.map((item) => ({
    value: item.value,
    label: item.label,
    badgeClass: item.badgeClass
  }));

  // Update filteredJobs whenever jobs, searchTerm, or priorityFilter changes
  $effect(() => {
    let result = [...jobs];

    // Apply priority filter
    if (priorityFilter !== 'all') {
      result = result.filter((job) => job.priority === priorityFilter);
    }

    // Apply search filter
    if (searchTerm && searchTerm.trim()) {
      const term = searchTerm.toLowerCase();
      result = result.filter((job) => {
        return (
          job.description?.toLowerCase().includes(term) ||
          // job.latest_comment?.content?.toLowerCase().includes(term) ||
          job.latest_comment?.author?.name?.toLowerCase().includes(term) ||
          job.work_number?.toLowerCase().includes(term) ||
          job.status?.toLowerCase().includes(term) ||
          job.priority?.toLowerCase().includes(term) ||
          job.id?.toString().includes(term) ||
          job.assignees_summary?.some(
            (u) => u.name?.toLowerCase().includes(term) || u.last_name?.toLowerCase().includes(term)
          )
        );
      });
    }

    filteredJobs = result;
  });
</script>

{#if loading}
  <div class="text-center py-8">
    <div class="loading loading-spinner loading-md text-primary"></div>
    <p class="text-base-content/70 mt-4">Carregando jobs...</p>
  </div>
{:else if error}
  <div class="alert alert-error">
    <Icon name="error" className="h-6 w-6" />
    <div>
      <h3 class="font-bold">Erro ao carregar jobs</h3>
      <div class="text-xs">{error}</div>
    </div>
    <button onclick={onRetry} class="btn btn-sm">Tentar novamente</button>
  </div>
{:else if jobs.length === 0}
  <div class="hero bg-base-200 rounded-lg py-8">
    <div class="hero-content text-center">
      <div class="max-w-md">
        <p class="py-6 text-lg">Nenhum job encontrado</p>
        <p class="text-base-content/60">Os jobs aparecerão aqui quando forem criados.</p>
      </div>
    </div>
  </div>
{:else}
  <div class="mb-4 flex gap-2">
<<<<<<< HEAD
    <SearchInput bind:value={searchTerm} placeholder="Insira palavras chaves..." />
=======
    <SearchInput
      bind:value={searchTerm}
      placeholder="Pesquisar por descrição, comentário, trabalho, status..."
      onSearchChange={(value) => searchTerm = value}
    />
>>>>>>> b063d853
    <FilterButton
      bind:value={priorityFilter}
      options={priorityOptions}
      placeholder="Filtros"
      allOptionLabel="Todas"
      onFilterChange={(value) => priorityFilter = value}
    />
  </div>

  {#if filteredJobs.length === 0}
    <div class="alert alert-info">
      <Icon name="info" className="h-6 w-6" />
      <span>Nenhum job encontrado para "{searchTerm}"</span>
    </div>
  {:else}
    <div class="text-sm text-base-content/60 mb-2">
      Mostrando {filteredJobs.length} de {jobs.length} jobs
    </div>
  {/if}

  <div class="overflow-x-auto">
    <table class="table table-zebra table-xs text-center">
      <thead>
        <tr>
          <th>#</th>
          <th>Tarefas</th>
          <th></th>
          <th>Status</th>
          <th>Prioridade</th>
          <th>Equipe</th>
          <th>Trabalho</th>
          <th>Cliente</th>
        </tr>
      </thead>
      <tbody>
        {#each filteredJobs as job}
          <tr class="hover">
            <td class="font-mono text-sm">
              {job.id}
            </td>
            <td>
              {#if job.description}
                <div class="font-medium tooltip" data-tip={job.description}>
                  {truncateDescription(job.description)}
                </div>
              {:else}
                <div class="font-medium text-base-content/60">Sem descrição</div>
              {/if}
            </td>
            <td class="w-12 text-center">
              {#if job.latest_comment}
                <div class="tooltip tooltip-left" data-tip={job.latest_comment.content}>
                  <div class="flex items-center gap-1">
                    <Icon
                      name="comment"
                      className="h-6 w-6 text-primary hover:text-primary-focus cursor-help"
                    />
                    {#if job.comments_count && job.comments_count > 1}
                      <span class="badge badge-xs badge-primary">{job.comments_count}</span>
                    {/if}
                  </div>
                </div>
              {:else}
                <Icon
                  name="comment"
                  className="h-6 w-6 text-primary hover:text-primary-focus cursor-help"
                />
              {/if}
            </td>
            <td>
              <div class="flex flex-col gap-1">
                <div>
                  <span class="{getJobStatusInfo(job.status).badgeClass} badge-xs sm:badge-sm">
                    {getJobStatusInfo(job.status).label}
                  </span>
                </div>
                <div class="text-xs text-base-content/60">
                  {#if job.deadline}
                    {new Date(job.deadline).toLocaleDateString('pt-BR')}
                  {:else}
                    Sem prazo
                  {/if}
                </div>
              </div>
            </td>
            <td>
              <div class="tooltip md:hidden" data-tip={getJobPriorityInfo(job.priority).label}>
                <span class={getJobPriorityInfo(job.priority).dotClass}></span>
              </div>
              <div class="hidden md:inline-block">
                <span class={getJobPriorityInfo(job.priority).badgeClass}>
                  {getJobPriorityInfo(job.priority).label}
                </span>
              </div>
            </td>
            <td>
              <AvatarGroup users={usersAvatar} size="responsive" />
            </td>
            <td>
              {#if job.work_number}
                <div class="font-medium">{job.work_number}</div>
              {:else}
                <div class="font-medium text-base-content/60">Sem trabalho</div>
              {/if}
            </td>
            <td>
              {#if job.customer_id}
                <div class="font-medium">ID: {job.customer_id}</div>
              {:else}
                <div class="font-medium text-base-content/60">Sem cliente</div>
              {/if}
            </td>
          </tr>
        {/each}
      </tbody>
    </table>
  </div>
{/if}<|MERGE_RESOLUTION|>--- conflicted
+++ resolved
@@ -97,15 +97,8 @@
   </div>
 {:else}
   <div class="mb-4 flex gap-2">
-<<<<<<< HEAD
+    
     <SearchInput bind:value={searchTerm} placeholder="Insira palavras chaves..." />
-=======
-    <SearchInput
-      bind:value={searchTerm}
-      placeholder="Pesquisar por descrição, comentário, trabalho, status..."
-      onSearchChange={(value) => searchTerm = value}
-    />
->>>>>>> b063d853
     <FilterButton
       bind:value={priorityFilter}
       options={priorityOptions}
