--- conflicted
+++ resolved
@@ -5,28 +5,23 @@
   import OfficeList from './OfficeList.svelte';
   import { lawyerStore } from '../../stores/lawyerStore.svelte';
 
-  let offices = $state([]);
-  let loading = $state(true);
-  let error = $state(null);
-  let showForm = $state(false);
-  let editingOffice = $state(null);
-  let showDeleted = $state(false);
-  let showOfficeSelection = $state(false);
-
-  // Check for active lawyers - using Svelte 5 runes
-  let isStoreReady = $derived(lawyerStore.initialized);
-  let hasActiveLawyers = $derived(lawyerStore.activeLawyers.length > 0);
-  let canCreateOffice = $derived(isStoreReady && hasActiveLawyers);
-  let tooltipMessage = $derived(
-    !isStoreReady
-      ? 'Carregando informações dos advogados...'
-      : !hasActiveLawyers
-        ? 'É necessário ter pelo menos um advogado ativo no sistema para criar um escritório'
-        : ''
-  );
-
-  // Debug logging - using $effect for side effects
-  $effect(() => {
+  let offices = [];
+  let loading = true;
+  let error = null;
+  let showForm = false;
+  let editingOffice = null;
+  let showDeleted = false;
+  let showOfficeSelection = false;
+
+  // Check for active lawyers
+  $: hasActiveLawyers = lawyerStore.activeLawyers.length > 0;
+  $: canCreateOffice = hasActiveLawyers;
+  $: tooltipMessage = !hasActiveLawyers
+    ? 'É necessário ter pelo menos um advogado ativo no sistema para criar um escritório'
+    : '';
+
+  // Debug logging
+  $: {
     console.log('OfficeManagement - Debug:', {
       totalLawyers: lawyerStore.lawyers.length,
       activeLawyers: lawyerStore.activeLawyers.length,
@@ -34,14 +29,13 @@
       canCreateOffice,
       loading: lawyerStore.loading,
       initialized: lawyerStore.initialized,
-      isStoreReady,
       showOfficeSelection,
       showForm
     });
     if (lawyerStore.lawyers.length > 0) {
       console.log('First lawyer:', lawyerStore.lawyers[0]);
     }
-  });
+  }
 
   async function loadOffices() {
     try {
@@ -150,32 +144,6 @@
 <div class="w-full px-4 sm:px-6 lg:px-8 py-8 space-y-6">
   {#if showOfficeSelection}
     <!-- Office Selection Modal -->
-<<<<<<< HEAD
-    <div class="fixed inset-0 bg-black bg-opacity-50 flex items-center justify-center z-50">
-      <div class="bg-white rounded-lg p-8 max-w-2xl w-full mx-4">
-        <div class="flex justify-between items-center mb-6">
-          <h2 class="text-2xl font-bold text-gray-900">Selecionar Tipo de Escritório</h2>
-          <button class="btn btn-ghost btn-sm" onclick={handleCloseSelection}>✕</button>
-        </div>
-
-        <div class="grid grid-cols-1 md:grid-cols-2 gap-6">
-          <!-- Existing Office Option -->
-          <div
-            class="card bg-base-100 shadow-xl cursor-pointer hover:shadow-2xl transition-shadow"
-            onclick={() => handleOfficeSelection(false)}
-            onkeydown={(e) => e.key === 'Enter' && handleOfficeSelection(false)}
-            tabindex="0"
-            role="button"
-          >
-            <div class="card-body items-center text-center">
-              <div class="text-4xl mb-4">🏢</div>
-              <h3 class="card-title text-lg mb-2">Escritório Existente</h3>
-              <p class="text-sm text-gray-600">
-                Cadastre um escritório seu que já existe
-              </p>
-              <div class="card-actions justify-end mt-4">
-                <button class="btn btn-primary">Selecionar</button>
-=======
     <div class="fixed inset-0 bg-[#01013D]/70 backdrop-blur-sm flex items-center justify-center z-50 p-4">
       <div class="bg-white rounded-2xl shadow-2xl w-full max-w-4xl mx-4 animate-in fade-in slide-in-from-bottom-4 duration-300">
         <div class="border-b border-[#eef0ef] px-8 py-6">
@@ -221,28 +189,9 @@
                     Selecionar
                   </div>
                 </div>
->>>>>>> 54a98174
               </div>
             </button>
 
-<<<<<<< HEAD
-          <!-- New Office Option -->
-          <div
-            class="card bg-base-100 shadow-xl cursor-pointer hover:shadow-2xl transition-shadow"
-            onclick={() => handleOfficeSelection(true)}
-            onkeydown={(e) => e.key === 'Enter' && handleOfficeSelection(true)}
-            tabindex="0"
-            role="button"
-          >
-            <div class="card-body items-center text-center">
-              <div class="text-4xl mb-4">✨</div>
-              <h3 class="card-title text-lg mb-2">Novo Escritório</h3>
-              <p class="text-sm text-gray-600">
-                Utilize nosso sistema para ajudar a criação de um novo escritório
-              </p>
-              <div class="card-actions justify-end mt-4">
-                <button class="btn btn-primary">Selecionar</button>
-=======
             <!-- New Office Option -->
             <button
               class="group bg-white border-2 border-[#eef0ef] hover:border-[#0277EE] rounded-2xl p-8 transition-all duration-300 hover:shadow-xl hover:shadow-[#0277EE]/20 text-left"
@@ -265,7 +214,6 @@
                     Selecionar
                   </div>
                 </div>
->>>>>>> 54a98174
               </div>
             </button>
           </div>
@@ -273,23 +221,8 @@
       </div>
     </div>
   {:else if showForm}
-    <OfficeForm office={editingOffice} onClose={handleCloseForm} onSuccess={handleFormSuccess} />
+    <OfficeForm office={editingOffice} on:close={handleCloseForm} on:success={handleFormSuccess} />
   {:else}
-<<<<<<< HEAD
-    <div class="mb-6">
-      <div class="flex justify-between items-center mb-4">
-        <h2 class="text-2xl font-bold text-gray-900">Gerenciar Escritórios</h2>
-        <div class="tooltip tooltip-left" data-tip={tooltipMessage}>
-          <button
-            class="btn btn-primary"
-            class:btn-disabled={!canCreateOffice}
-            disabled={!canCreateOffice}
-            onclick={handleCreate}
-          >
-            <span class="mr-2">➕</span>
-            Novo Escritório
-          </button>
-=======
     <!-- Header Section -->
     <div class="flex flex-col sm:flex-row sm:justify-between sm:items-start gap-6">
       <div>
@@ -344,24 +277,10 @@
             Não é possível criar um escritório sem advogados ativos no sistema. Por favor,
             cadastre e ative pelo menos um advogado antes de criar um escritório.
           </p>
->>>>>>> 54a98174
         </div>
       </div>
     {/if}
 
-<<<<<<< HEAD
-      <div class="flex items-center gap-4 mb-4">
-        <div class="form-control">
-          <label class="label cursor-pointer">
-            <input
-              type="checkbox"
-              class="checkbox checkbox-primary"
-              bind:checked={showDeleted}
-              onchange={toggleShowDeleted}
-            />
-            <span class="label-text ml-2">Mostrar arquivados</span>
-          </label>
-=======
     <!-- Error Alert -->
     {#if error}
       <div class="bg-red-50 border-l-4 border-red-500 rounded-lg p-4 flex items-start gap-3 animate-in fade-in slide-in-from-top-2 duration-300">
@@ -371,7 +290,6 @@
         <div>
           <p class="text-red-900 font-semibold text-sm">Erro ao carregar</p>
           <p class="text-red-800 text-sm mt-1">{error}</p>
->>>>>>> 54a98174
         </div>
       </div>
     {/if}
@@ -405,40 +323,5 @@
         />
       {/if}
     </div>
-<<<<<<< HEAD
-
-    {#if loading}
-      <div class="flex items-center justify-center py-12">
-        <span class="loading loading-spinner loading-lg text-primary"></span>
-        <span class="ml-3 text-lg">Carregando escritórios...</span>
-      </div>
-    {:else if error}
-      <div class="alert alert-error mb-4">
-        <svg
-          xmlns="http://www.w3.org/2000/svg"
-          class="stroke-current shrink-0 h-6 w-6"
-          fill="none"
-          viewBox="0 0 24 24"
-        >
-          <path
-            stroke-linecap="round"
-            stroke-linejoin="round"
-            stroke-width="2"
-            d="M10 14l2-2m0 0l2-2m-2 2l-2-2m2 2l2 2m7-2a9 9 0 11-18 0 9 9 0 0118 0z"
-          />
-        </svg>
-        <span>{error}</span>
-      </div>
-    {:else}
-      <OfficeList
-        {offices}
-        {showDeleted}
-        onEdit={handleEdit}
-        onDelete={handleDelete}
-        onRestore={handleRestore}
-      />
-    {/if}
-=======
->>>>>>> 54a98174
   {/if}
 </div>