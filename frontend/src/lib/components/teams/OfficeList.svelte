<script lang="ts">
  import { buildLogoUrl, getLogoThumbnailStyle, getPlaceholderEmoji } from '$lib/utils/logo.utils';

  interface Office {
    id: number;
    name: string;
    logo_url?: string;
    deleted: boolean;
    [key: string]: any;
  }

  let {
    offices = [],
    showDeleted = false,
    onEdit = () => {},
    onDelete = () => {},
    onRestore = () => {}
  }: {
    offices?: Office[];
    showDeleted?: boolean;
    onEdit?: (office: Office) => void;
    onDelete?: (office: Office) => void;
    onRestore?: (office: Office) => void;
  } = $props();

  function handleEdit(office: Office): void {
    onEdit(office);
  }

  function handleDelete(office: Office): void {
    onDelete(office);
  }

  function handleRestore(office: Office): void {
    onRestore(office);
  }

  function formatCurrency(value: number): string {
    return value.toLocaleString('pt-BR', { style: 'currency', currency: 'BRL' });
  }
</script>

<div class="space-y-4">
  {#if offices.length === 0}
    <div class="text-center py-12">
      <div class="inline-flex items-center justify-center w-16 h-16 rounded-full bg-gradient-to-br from-[#eef0ef] to-[#0277EE]/10 mb-4">
        <svg class="w-8 h-8 text-[#0277EE]" fill="none" stroke="currentColor" viewBox="0 0 24 24">
          <path stroke-linecap="round" stroke-linejoin="round" stroke-width="2" d="M19 21V5a2 2 0 00-2-2H7a2 2 0 00-2 2v16m14 0h2m-2 0h-5m-9 0H3m2 0h5M9 7h1m-1 4h1m4-4h1m-1 4h1m-5 10v-5a1 1 0 011-1h2a1 1 0 011 1v5m-4 0h4"/>
        </svg>
      </div>
      <p class="text-[#01013D] font-bold text-lg">
        {showDeleted ? 'Nenhum escritório arquivado' : 'Nenhum escritório cadastrado'}
      </p>
      <p class="text-gray-500 text-sm mt-1">
        {showDeleted
          ? 'Não há escritórios arquivados no momento.'
          : 'Comece criando seu primeiro escritório.'}
      </p>
    </div>
  {:else}
    <div class="overflow-x-auto">
      <div class="grid gap-4 md:grid-cols-2 lg:grid-cols-1">
        {#each offices as office (office.id)}
          <div class="bg-white rounded-2xl border border-[#eef0ef] hover:border-[#0277EE] hover:shadow-lg hover:shadow-[#0277EE]/10 transition-all duration-300 overflow-hidden group {office.deleted ? 'opacity-60' : ''}">
            <div class="p-6">
              <div class="flex items-start justify-between mb-4">
                <div class="flex items-start gap-4 flex-1">
                  <!-- Logo -->
                  <div class="w-16 h-16 rounded-xl flex-shrink-0 overflow-hidden bg-gradient-to-br from-[#eef0ef] to-[#0277EE]/10 flex items-center justify-center">
                    {#if buildLogoUrl(office.logo_url)}
                      <img
                        src={buildLogoUrl(office.logo_url)}
                        alt="Logo do {office.name}"
                        class="w-full h-full object-cover"
                      />
                    {:else}
                      <div class="text-3xl">
                        {getPlaceholderEmoji('office')}
                      </div>
                    {/if}
                  </div>

                  <!-- Office Info -->
                  <div class="flex-1 min-w-0">
                    <h3 class="font-bold text-lg text-[#01013D] {office.deleted ? 'line-through' : ''} truncate">
                      {office.name}
                    </h3>
                    {#if office.site}
                      <a 
                        href={office.site} 
                        target="_blank" 
                        class="text-sm text-[#0277EE] hover:text-[#01013D] transition-colors duration-200 truncate block"
                      >
                        {office.site}
                      </a>
                    {/if}
                    <div class="flex items-center gap-2 mt-2">
                      {#if office.deleted}
                        <span class="inline-flex items-center gap-1.5 px-3 py-1 rounded-full bg-red-100 text-red-900 text-xs font-semibold">
                          <div class="w-2 h-2 rounded-full bg-red-600"></div>
                          Arquivado
                        </span>
                      {:else}
                        <span class="inline-flex items-center gap-1.5 px-3 py-1 rounded-full bg-green-100 text-green-900 text-xs font-semibold">
                          <div class="w-2 h-2 rounded-full bg-green-600"></div>
                          Ativo
                        </span>
                      {/if}
                    </div>
                  </div>
                </div>
<<<<<<< HEAD
              </div>
            </td>
            <td>
              <div class="font-bold {office.deleted ? 'line-through' : ''}">{office.name}</div>
              {#if office.site}
                <div class="text-sm opacity-50">
                  <a href={office.site} target="_blank" class="link">{office.site}</a>
                </div>
              {/if}
            </td>
            <td class="font-mono">{office.cnpj}</td>
            <td>{office.city || '-'}</td>
            <td>{office.state || '-'}</td>
            <td>
              {#if office.quote_value}
                R$ {office.quote_value.toLocaleString('pt-BR', { minimumFractionDigits: 2 })}
              {:else}
                -
              {/if}
            </td>
            <td>{office.number_of_quotes || 0}</td>
            <td>
              {#if office.deleted}
                <div class="badge badge-error">Arquivado</div>
              {:else}
                <div class="badge badge-success">Ativo</div>
              {/if}
            </td>
            <td>
              <div class="dropdown dropdown-end">
                <button class="btn btn-ghost btn-xs" aria-label="Opções do escritório">⋮</button>
                <ul class="dropdown-content z-[1] menu p-2 shadow bg-base-100 rounded-box w-52">
                  {#if !office.deleted}
                    <li>
                      <button onclick={() => handleEdit(office)} class="text-blue-600">
                        ✏️ Editar
                      </button>
                    </li>
                    <li>
                      <button onclick={() => handleDelete(office)} class="text-orange-600">
                        📦 Arquivar
                      </button>
                    </li>
                  {:else}
                    <li>
                      <button onclick={() => handleRestore(office)} class="text-green-600">
                        🔄 Restaurar
                      </button>
                    </li>
                    <li>
                      <button onclick={() => handleDelete(office)} class="text-red-600">
                        🗑️ Excluir permanentemente
=======

                <!-- Actions Menu -->
                <div class="relative group/menu ml-4">
                  <button 
                    class="p-2 rounded-lg text-gray-400 hover:text-[#0277EE] hover:bg-[#eef0ef] transition-all duration-200"
                    aria-label="Opções do escritório"
                  >
                    <svg xmlns="http://www.w3.org/2000/svg" class="h-5 w-5" fill="currentColor" viewBox="0 0 24 24">
                      <path d="M12 8c1.1 0 2-0.9 2-2s-0.9-2-2-2-2 0.9-2 2 0.9 2 2 2zm0 2c-1.1 0-2 0.9-2 2s0.9 2 2 2 2-0.9 2-2-0.9-2-2-2zm0 6c-1.1 0-2 0.9-2 2s0.9 2 2 2 2-0.9 2-2-0.9-2-2-2z"/>
                    </svg>
                  </button>
                  <div class="absolute right-0 mt-2 w-48 bg-white rounded-xl shadow-lg border border-[#eef0ef] opacity-0 invisible group-hover/menu:opacity-100 group-hover/menu:visible transition-all duration-200 z-50">
                    {#if !office.deleted}
                      <button 
                        on:click={() => handleEdit(office)}
                        class="w-full text-left px-4 py-3 text-sm text-[#0277EE] hover:bg-[#eef0ef] transition-colors duration-200 flex items-center gap-2 border-b border-[#eef0ef]"
                      >
                        <svg xmlns="http://www.w3.org/2000/svg" class="h-4 w-4" fill="none" viewBox="0 0 24 24" stroke="currentColor">
                          <path stroke-linecap="round" stroke-linejoin="round" stroke-width="2" d="M11 5H6a2 2 0 00-2 2v11a2 2 0 002 2h11a2 2 0 002-2v-5m-1.414-9.414a2 2 0 112.828 2.828L11.828 15H9v-2.828l8.586-8.586z"/>
                        </svg>
                        Editar
                      </button>
                      <button 
                        on:click={() => handleDelete(office)}
                        class="w-full text-left px-4 py-3 text-sm text-orange-600 hover:bg-[#eef0ef] transition-colors duration-200 flex items-center gap-2"
                      >
                        <svg xmlns="http://www.w3.org/2000/svg" class="h-4 w-4" fill="none" viewBox="0 0 24 24" stroke="currentColor">
                          <path stroke-linecap="round" stroke-linejoin="round" stroke-width="2" d="M20 13V6a2 2 0 00-2-2H6a2 2 0 00-2 2v7m16 0v5a2 2 0 01-2 2H6a2 2 0 01-2-2v-5m16 0h-2.586a1 1 0 00-.707.293l-2.414 2.414a1 1 0 01-.707.293h-3.172a1 1 0 01-.707-.293l-2.414-2.414A1 1 0 006.586 13H4"/>
                        </svg>
                        Arquivar
                      </button>
                    {:else}
                      <button 
                        on:click={() => handleRestore(office)}
                        class="w-full text-left px-4 py-3 text-sm text-green-600 hover:bg-[#eef0ef] transition-colors duration-200 flex items-center gap-2 border-b border-[#eef0ef]"
                      >
                        <svg xmlns="http://www.w3.org/2000/svg" class="h-4 w-4" fill="none" viewBox="0 0 24 24" stroke="currentColor">
                          <path stroke-linecap="round" stroke-linejoin="round" stroke-width="2" d="M4 4v5h.582m15.356 2A8.001 8.001 0 004.582 9m0 0H9m11 11v-5h-.581m0 0a8.003 8.003 0 01-15.357-2m15.357 2H15"/>
                        </svg>
                        Restaurar
                      </button>
                      <button 
                        on:click={() => handleDelete(office)}
                        class="w-full text-left px-4 py-3 text-sm text-red-600 hover:bg-[#eef0ef] transition-colors duration-200 flex items-center gap-2"
                      >
                        <svg xmlns="http://www.w3.org/2000/svg" class="h-4 w-4" fill="none" viewBox="0 0 24 24" stroke="currentColor">
                          <path stroke-linecap="round" stroke-linejoin="round" stroke-width="2" d="M19 7l-.867 12.142A2 2 0 0116.138 21H7.862a2 2 0 01-1.995-1.858L5 7m5 4v6m4-6v6m1-10V4a1 1 0 00-1-1h-4a1 1 0 00-1 1v3M4 7h16"/>
                        </svg>
                        Excluir permanentemente
>>>>>>> 54a98174
                      </button>
                    {/if}
                  </div>
                </div>
              </div>

              <!-- Details Grid -->
              <div class="grid grid-cols-2 md:grid-cols-3 gap-4 pt-4 border-t border-[#eef0ef]">
                <div>
                  <p class="text-xs font-semibold text-gray-500 uppercase tracking-wide mb-1">CNPJ</p>
                  <p class="text-sm font-mono font-semibold text-[#01013D]">{office.cnpj || '-'}</p>
                </div>
                <div>
                  <p class="text-xs font-semibold text-gray-500 uppercase tracking-wide mb-1">Cidade</p>
                  <p class="text-sm font-semibold text-[#01013D]">{office.city || '-'}</p>
                </div>
                <div>
                  <p class="text-xs font-semibold text-gray-500 uppercase tracking-wide mb-1">Estado</p>
                  <p class="text-sm font-semibold text-[#01013D]">{office.state || '-'}</p>
                </div>
                <div>
                  <p class="text-xs font-semibold text-gray-500 uppercase tracking-wide mb-1">Valor da Cota</p>
                  <p class="text-sm font-semibold text-[#0277EE]">
                    {office.quote_value ? formatCurrency(office.quote_value) : '-'}
                  </p>
                </div>
                <div>
                  <p class="text-xs font-semibold text-gray-500 uppercase tracking-wide mb-1">Total de Cotas</p>
                  <p class="text-sm font-semibold text-[#01013D]">{office.number_of_quotes || 0}</p>
                </div>
              </div>
            </div>
          </div>
        {/each}
      </div>
    </div>

    <div class="mt-6 p-4 bg-gradient-to-r from-[#eef0ef] to-[#0277EE]/5 rounded-xl border border-[#eef0ef]">
      <p class="text-sm font-semibold text-[#01013D]">
        Total: {offices.length} escritório{offices.length !== 1 ? 's' : ''}
      </p>
    </div>
  {/if}
</div><|MERGE_RESOLUTION|>--- conflicted
+++ resolved
@@ -1,4 +1,5 @@
 <script lang="ts">
+  import { createEventDispatcher } from 'svelte';
   import { buildLogoUrl, getLogoThumbnailStyle, getPlaceholderEmoji } from '$lib/utils/logo.utils';
 
   interface Office {
@@ -9,30 +10,21 @@
     [key: string]: any;
   }
 
-  let {
-    offices = [],
-    showDeleted = false,
-    onEdit = () => {},
-    onDelete = () => {},
-    onRestore = () => {}
-  }: {
-    offices?: Office[];
-    showDeleted?: boolean;
-    onEdit?: (office: Office) => void;
-    onDelete?: (office: Office) => void;
-    onRestore?: (office: Office) => void;
-  } = $props();
+  export let offices: Office[] = [];
+  export let showDeleted = false;
+
+  const dispatch = createEventDispatcher();
 
   function handleEdit(office: Office): void {
-    onEdit(office);
+    dispatch('edit', office);
   }
 
   function handleDelete(office: Office): void {
-    onDelete(office);
+    dispatch('delete', office);
   }
 
   function handleRestore(office: Office): void {
-    onRestore(office);
+    dispatch('restore', office);
   }
 
   function formatCurrency(value: number): string {
@@ -109,60 +101,6 @@
                     </div>
                   </div>
                 </div>
-<<<<<<< HEAD
-              </div>
-            </td>
-            <td>
-              <div class="font-bold {office.deleted ? 'line-through' : ''}">{office.name}</div>
-              {#if office.site}
-                <div class="text-sm opacity-50">
-                  <a href={office.site} target="_blank" class="link">{office.site}</a>
-                </div>
-              {/if}
-            </td>
-            <td class="font-mono">{office.cnpj}</td>
-            <td>{office.city || '-'}</td>
-            <td>{office.state || '-'}</td>
-            <td>
-              {#if office.quote_value}
-                R$ {office.quote_value.toLocaleString('pt-BR', { minimumFractionDigits: 2 })}
-              {:else}
-                -
-              {/if}
-            </td>
-            <td>{office.number_of_quotes || 0}</td>
-            <td>
-              {#if office.deleted}
-                <div class="badge badge-error">Arquivado</div>
-              {:else}
-                <div class="badge badge-success">Ativo</div>
-              {/if}
-            </td>
-            <td>
-              <div class="dropdown dropdown-end">
-                <button class="btn btn-ghost btn-xs" aria-label="Opções do escritório">⋮</button>
-                <ul class="dropdown-content z-[1] menu p-2 shadow bg-base-100 rounded-box w-52">
-                  {#if !office.deleted}
-                    <li>
-                      <button onclick={() => handleEdit(office)} class="text-blue-600">
-                        ✏️ Editar
-                      </button>
-                    </li>
-                    <li>
-                      <button onclick={() => handleDelete(office)} class="text-orange-600">
-                        📦 Arquivar
-                      </button>
-                    </li>
-                  {:else}
-                    <li>
-                      <button onclick={() => handleRestore(office)} class="text-green-600">
-                        🔄 Restaurar
-                      </button>
-                    </li>
-                    <li>
-                      <button onclick={() => handleDelete(office)} class="text-red-600">
-                        🗑️ Excluir permanentemente
-=======
 
                 <!-- Actions Menu -->
                 <div class="relative group/menu ml-4">
@@ -212,7 +150,6 @@
                           <path stroke-linecap="round" stroke-linejoin="round" stroke-width="2" d="M19 7l-.867 12.142A2 2 0 0116.138 21H7.862a2 2 0 01-1.995-1.858L5 7m5 4v6m4-6v6m1-10V4a1 1 0 00-1-1h-4a1 1 0 00-1 1v3M4 7h16"/>
                         </svg>
                         Excluir permanentemente
->>>>>>> 54a98174
                       </button>
                     {/if}
                   </div>
