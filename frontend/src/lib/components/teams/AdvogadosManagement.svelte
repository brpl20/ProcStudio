
<script lang="ts">
  import { onMount } from 'svelte';
  import api from '../../api';
  import ConfirmDialog from '../ui/ConfirmDialog.svelte';
  import { userFormStore } from '../../stores/userFormStore.svelte.ts';
  import UserFormUnified from './UserFormUnified.svelte';
  import UserDetailView from './UserDetailView.svelte';
  

  interface User {
    id: number;
    type: string;
    attributes: {
      name?: string;
      last_name?: string;
      email?: string;
      access_email?: string;
      role?: string;
      oab?: string;
      status?: string;
      user_profile_id?: number;
      phones?: any[];
      addresses?: any[];
      bank_accounts?: any[];
    };
  }

  let users = $state<User[]>([]);
  let loading = $state(false);
  let error = $state<string | null>(null);
  let success = $state<string | null>(null);

  let showDeleteDialog = $state(false);
  let deletingUser = $state<User | null>(null);

  // ====================== 2. ESTADO PARA O MODAL DE DETALHES =====================
  let showDetailModal = $state(false);
  let viewingUser = $state<User | null>(null);
  // ==============================================================================

  async function loadUsers() {
    loading = true;
    error = null;
    try {
      const response = await api.users.getUserProfiles();
      users = response.data || [];
    } catch (err: any) {
      error = err.message || 'Erro ao carregar usuários';
    } finally {
      loading = false;
    }
  }

  function openCreateForm() {
    userFormStore.startCreate();
  }
<<<<<<< HEAD
  
  function openInviteForm() {
    userFormStore.startInvite();
  }
  
=======

  function openInviteForm() {
    userFormStore.startInvite();
  }

>>>>>>> 54a98174
  function openEditForm(user: User) {
    userFormStore.startEdit(user);
  }

  // =================== 3. FUNÇÃO PARA ABRIR O MODAL DE DETALHES =================
  function openUserDetail(user: User) {
    viewingUser = user;
    showDetailModal = true;
  }
  // ==============================================================================

  // ============= 6. FUNÇÃO PARA LIDAR COM O EVENTO DE EDIÇÃO ====================
  function handleEditFromDetail(event: CustomEvent<User>) {
    const userToEdit = event.detail;
    showDetailModal = false; // Fecha o modal de detalhes
    viewingUser = null;
    // Um pequeno delay para garantir que o modal de detalhes fechou antes do de edição abrir
    setTimeout(() => {
      openEditForm(userToEdit);
    }, 150);
  }
  // ==============================================================================

  function openDeleteDialog(user: User) {
    deletingUser = user;
    showDeleteDialog = true;
  }

  function closeDeleteDialog() {
    deletingUser = null;
    showDeleteDialog = false;
  }

  async function handleDeleteConfirm() {
    if (!deletingUser) return;
    try {
      const response = await api.users.deleteUser(String(deletingUser.id));
      if (response.success) {
        success = 'Usuário removido com sucesso!';
        loadUsers();
        setTimeout(() => { success = null; }, 3000);
      } else {
        error = response.message || 'Erro ao remover usuário';
      }
    } catch (err: any) {
      error = err.message || 'Erro ao remover usuário';
    } finally {
      closeDeleteDialog();
    }
  }
<<<<<<< HEAD
  
=======

>>>>>>> 54a98174
  async function handleSaveSuccess() {
    if (userFormStore.mode === 'invite') {
      success = 'Convite enviado com sucesso!';
    } else if (userFormStore.mode === 'create') {
      success = 'Usuário criado com sucesso!';
    } else if (userFormStore.mode === 'edit') {
      success = 'Usuário editado com sucesso!';
    }
    await loadUsers();
<<<<<<< HEAD

    userFormStore.close();

=======
    userFormStore.reset();
>>>>>>> 54a98174
    setTimeout(() => {
      success = null;
    }, 1500);
  }

  $effect(() => {
    if (userFormStore.success) {
      handleSaveSuccess();
    }
  });

  function getRoleBadgeClass(role: string): string {
    const map: Record<string, string> = { 
      lawyer: 'bg-blue-100 text-blue-900', 
      paralegal: 'bg-indigo-100 text-indigo-900', 
      trainee: 'bg-cyan-100 text-cyan-900', 
      secretary: 'bg-sky-100 text-sky-900' 
    };
    return map[role] || 'bg-gray-100 text-gray-900';
  }

  function getRoleLabel(role: string): string {
    const map: Record<string, string> = { 
      lawyer: 'Advogado', 
      paralegal: 'Paralegal', 
      trainee: 'Estagiário', 
      secretary: 'Secretário', 
      counter: 'Contador', 
      excounter: 'Ex-contador', 
      representant: 'Representante' 
    };
    return map[role] || role;
  }

  onMount(() => {
    loadUsers();
  });
</script>

<<<<<<< HEAD
<div class="p-6">
  <div class="flex flex-wrap items-center justify-between gap-4 mb-6">
=======
<div class="w-full px-4 sm:px-6 lg:px-8 py-8 space-y-6">
  <!-- Header Section -->
  <div class="flex flex-col sm:flex-row sm:justify-between sm:items-start gap-6">
>>>>>>> 54a98174
    <div>
      <h2 class="text-3xl sm:text-4xl font-bold bg-gradient-to-r from-[#01013D] to-[#01013D] bg-clip-text text-transparent mb-2">
        Gerenciar Usuários
      </h2>
      <p class="text-gray-600 text-sm">Crie, edite e gerencie usuários do sistema</p>
    </div>
<<<<<<< HEAD
    <div class="flex flex-wrap gap-4">
      <button class="btn btn-secondary" onclick={openInviteForm} disabled={loading}>
        <svg xmlns="http://www.w3.org/2000/svg" class="h-5 w-5 mr-2" fill="none" viewBox="0 0 24 24" stroke="currentColor">
=======
    
    <!-- Button Group -->
    <div class="flex flex-col sm:flex-row gap-3 w-full sm:w-auto">
      <button 
        class="px-5 py-2.5 rounded-xl font-semibold bg-gray-100 text-[#01013D] hover:bg-gray-200 transition-all duration-300 flex items-center justify-center gap-2 disabled:opacity-50 disabled:cursor-not-allowed"
        on:click={openInviteForm} 
        disabled={loading}
      >
        <svg xmlns="http://www.w3.org/2000/svg" class="h-5 w-5" fill="none" viewBox="0 0 24 24" stroke="currentColor">
>>>>>>> 54a98174
          <path stroke-linecap="round" stroke-linejoin="round" stroke-width="2" d="M12 9v3m0 0v3m0-3h3m-3 0H9m12a9 9 0 11-18 0 9 9 0 0118 0z" />
        </svg>
        Convidar
      </button>
<<<<<<< HEAD
      <button class="btn btn-primary" onclick={openCreateForm} disabled={loading}>
        <svg xmlns="http://www.w3.org/2000/svg" class="h-5 w-5 mr-2" fill="none" viewBox="0 0 24 24" stroke="currentColor">
=======
      <button 
        class="px-5 py-2.5 rounded-xl font-semibold bg-gradient-to-r from-[#0277EE] to-[#01013D] text-white hover:shadow-lg hover:shadow-[#0277EE]/30 transition-all duration-300 flex items-center justify-center gap-2 disabled:opacity-50 disabled:cursor-not-allowed"
        on:click={openCreateForm} 
        disabled={loading}
      >
        <svg xmlns="http://www.w3.org/2000/svg" class="h-5 w-5" fill="none" viewBox="0 0 24 24" stroke="currentColor">
>>>>>>> 54a98174
          <path stroke-linecap="round" stroke-linejoin="round" stroke-width="2" d="M12 6v6m0 0v6m0-6h6m-6 0H6"/>
        </svg>
        Novo Usuário
      </button>
    </div>
  </div>

  <!-- Success Alert -->
  {#if success}
    <div class="bg-green-50 border-l-4 border-green-500 rounded-lg p-4 flex items-start gap-3 animate-in fade-in slide-in-from-top-2 duration-300">
      <svg class="w-5 h-5 text-green-600 flex-shrink-0 mt-0.5" fill="currentColor" viewBox="0 0 20 20">
        <path fill-rule="evenodd" d="M10 18a8 8 0 100-16 8 8 0 000 16zm3.707-9.293a1 1 0 00-1.414-1.414L9 10.586 7.707 9.293a1 1 0 00-1.414 1.414l2 2a1 1 0 001.414 0l4-4z" clip-rule="evenodd" />
      </svg>
      <div>
        <p class="text-green-900 font-semibold text-sm">{success}</p>
      </div>
    </div>
  {/if}

  <!-- Error Alert -->
  {#if error}
    <div class="bg-red-50 border-l-4 border-red-500 rounded-lg p-4 flex items-start gap-3 animate-in fade-in slide-in-from-top-2 duration-300">
      <svg class="w-5 h-5 text-red-600 flex-shrink-0 mt-0.5" fill="currentColor" viewBox="0 0 20 20">
        <path fill-rule="evenodd" d="M10 18a8 8 0 100-16 8 8 0 000 16zM8.707 7.293a1 1 0 00-1.414 1.414L8.586 10l-1.293 1.293a1 1 0 101.414 1.414L10 11.414l1.293 1.293a1 1 0 001.414-1.414L11.414 10l1.293-1.293a1 1 0 00-1.414-1.414L10 8.586 8.707 7.293z" clip-rule="evenodd" />
      </svg>
      <div>
        <p class="text-red-900 font-semibold text-sm">Erro ao atualizar</p>
        <p class="text-red-800 text-sm mt-1">{error}</p>
      </div>
    </div>
  {/if}

  <!-- Content Card -->
  <div class="bg-white rounded-2xl shadow-lg border border-[#eef0ef] overflow-hidden">
    {#if loading}
      <div class="p-12 text-center">
        <div class="inline-flex items-center justify-center">
          <div class="w-12 h-12 border-4 border-[#eef0ef] border-t-[#0277EE] rounded-full animate-spin"></div>
        </div>
        <p class="mt-4 text-gray-600 font-medium">Carregando usuários...</p>
      </div>
    {:else if users.length === 0}
      <div class="p-12 text-center">
        <div class="inline-flex items-center justify-center w-16 h-16 rounded-full bg-gradient-to-br from-[#eef0ef] to-[#0277EE]/10 mb-4">
          <svg class="w-8 h-8 text-[#0277EE]" fill="none" stroke="currentColor" viewBox="0 0 24 24">
            <path stroke-linecap="round" stroke-linejoin="round" stroke-width="2" d="M17 20h5v-2a3 3 0 00-5.356-1.857M17 20H7m10 0v-2c0-.656-.126-1.283-.356-1.857M7 20H2v-2a3 3 0 015.356-1.857M7 20v-2c0-.656.126-1.283.356-1.857m0 0a5.002 5.002 0 019.288 0M15 7a3 3 0 11-6 0 3 3 0 016 0zm6 3a2 2 0 11-4 0 2 2 0 014 0zM7 10a2 2 0 11-4 0 2 2 0 014 0z"></path>
          </svg>
        </div>
        <p class="text-[#01013D] font-bold text-lg">Nenhum usuário encontrado</p>
        <p class="text-gray-500 text-sm mt-1">Crie um novo usuário para começar</p>
      </div>
    {:else}
      <div class="overflow-x-auto">
        <table class="w-full">
          <thead class="bg-gradient-to-r from-[#01013D]/5 to-[#0277EE]/5 border-b border-[#eef0ef]">
            <tr>
              <th class="px-6 py-4 text-left text-sm font-bold text-[#01013D]">Nome</th>
              <th class="px-6 py-4 text-left text-sm font-bold text-[#01013D]">Email</th>
              <th class="px-6 py-4 text-left text-sm font-bold text-[#01013D]">Função</th>
              <th class="px-6 py-4 text-left text-sm font-bold text-[#01013D]">Status</th>
              <th class="px-6 py-4 text-left text-sm font-bold text-[#01013D]">OAB</th>
              <th class="px-6 py-4 text-center text-sm font-bold text-[#01013D]">Ações</th>
            </tr>
          </thead>
          <tbody class="divide-y divide-[#eef0ef]">
            {#each users as user}
              <tr class="hover:bg-gradient-to-r hover:from-[#eef0ef]/30 hover:to-[#0277EE]/5 transition-colors duration-200">
                <td class="px-6 py-4">
                  <div class="flex items-center gap-3">
                    <div class="w-10 h-10 rounded-full bg-gradient-to-br from-[#01013D] to-[#0277EE] flex items-center justify-center flex-shrink-0">
                      <span class="text-white font-bold text-sm">{user.attributes?.name?.charAt(0) || '?'}</span>
                    </div>
<<<<<<< HEAD
                  </td>
                  <td><span class="text-sm">{user.attributes?.access_email || 'Email não informado'}</span></td>
                  <td><span class="badge {getRoleBadgeClass(user.attributes?.role || '')}">{getRoleLabel(user.attributes?.role || '')}</span></td>
                  <td><div class="badge {user.attributes?.status === 'active' ? 'badge-success' : 'badge-warning'} badge-sm">{user.attributes?.status === 'active' ? 'Ativo' : 'Inativo'}</div></td>
                  <td><span class="text-sm font-mono">{user.attributes?.oab || '-'}</span></td>
                  <td class="text-center">
                    <div class="flex justify-center space-x-1">
                      <!-- ============= 4. BOTÃO "VER DETALHES" NA TABELA ============== -->
                      <button class="btn btn-ghost btn-xs" onclick={() => openUserDetail(user)} title="Ver detalhes">
                        <svg xmlns="http://www.w3.org/2000/svg" class="h-4 w-4" fill="none" viewBox="0 0 24 24" stroke="currentColor"><path stroke-linecap="round" stroke-linejoin="round" stroke-width="2" d="M15 12a3 3 0 11-6 0 3 3 0 016 0z" /><path stroke-linecap="round" stroke-linejoin="round" stroke-width="2" d="M2.458 12C3.732 7.943 7.523 5 12 5c4.478 0 8.268 2.943 9.542 7-1.274 4.057-5.064 7-9.542 7-4.477 0-8.268-2.943-9.542-7z" /></svg>
                      </button>
                      <!-- ==================================================================== -->
                      <button class="btn btn-ghost btn-xs" onclick={() => openEditForm(user)} title="Editar usuário">
                        <svg xmlns="http://www.w3.org/2000/svg" class="h-4 w-4" fill="none" viewBox="0 0 24 24" stroke="currentColor"><path stroke-linecap="round" stroke-linejoin="round" stroke-width="2" d="M11 5H6a2 2 0 00-2 2v11a2 2 0 002 2h11a2 2 0 002-2v-5m-1.414-9.414a2 2 0 112.828 2.828L11.828 15H9v-2.828l8.586-8.586z"/></svg>
                      </button>
                      <button class="btn btn-ghost btn-xs text-error hover:bg-error hover:text-error-content" onclick={() => openDeleteDialog(user)} title="Remover usuário">
                        <svg xmlns="http://www.w3.org/2000/svg" class="h-4 w-4" fill="none" viewBox="0 0 24 24" stroke="currentColor"><path stroke-linecap="round" stroke-linejoin="round" stroke-width="2" d="M19 7l-.867 12.142A2 2 0 0116.138 21H7.862a2 2 0 01-1.995-1.858L5 7m5 4v6m4-6v6m1-10V4a1 1 0 00-1-1h-4a1 1 0 00-1 1v3M4 7h16"/></svg>
                      </button>
=======
                    <div>
                      <p class="font-semibold text-[#01013D]">{user.attributes?.name || 'Nome não informado'} {user.attributes?.last_name || ''}</p>
                      <p class="text-xs text-gray-500">ID: #{user.id}</p>
>>>>>>> 54a98174
                    </div>
                  </div>
                </td>
                <td class="px-6 py-4">
                  <p class="text-sm text-gray-700">{user.attributes?.access_email || 'Email não informado'}</p>
                </td>
                <td class="px-6 py-4">
                  <span class="px-3 py-1 rounded-full text-xs font-semibold {getRoleBadgeClass(user.attributes?.role || '')}">
                    {getRoleLabel(user.attributes?.role || '')}
                  </span>
                </td>
                <td class="px-6 py-4">
                  <div class="inline-flex items-center gap-2 px-3 py-1 rounded-full text-xs font-semibold {user.attributes?.status === 'active' ? 'bg-green-100 text-green-900' : 'bg-yellow-100 text-yellow-900'}">
                    <div class="w-2 h-2 rounded-full {user.attributes?.status === 'active' ? 'bg-green-600' : 'bg-yellow-600'}"></div>
                    {user.attributes?.status === 'active' ? 'Ativo' : 'Inativo'}
                  </div>
                </td>
                <td class="px-6 py-4">
                  <p class="text-sm font-mono text-gray-700">{user.attributes?.oab || '-'}</p>
                </td>
                <td class="px-6 py-4">
                  <div class="flex justify-center gap-2">
                    <button 
                      class="p-2 rounded-lg text-[#0277EE] hover:bg-[#0277EE]/10 transition-colors duration-200"
                      on:click={() => openEditForm(user)} 
                      title="Editar usuário"
                    >
                      <svg xmlns="http://www.w3.org/2000/svg" class="h-4 w-4" fill="none" viewBox="0 0 24 24" stroke="currentColor"><path stroke-linecap="round" stroke-linejoin="round" stroke-width="2" d="M11 5H6a2 2 0 00-2 2v11a2 2 0 002 2h11a2 2 0 002-2v-5m-1.414-9.414a2 2 0 112.828 2.828L11.828 15H9v-2.828l8.586-8.586z"/></svg>
                    </button>
                    <button 
                      class="p-2 rounded-lg text-red-600 hover:bg-red-100 transition-colors duration-200"
                      on:click={() => openDeleteDialog(user)} 
                      title="Remover usuário"
                    >
                      <svg xmlns="http://www.w3.org/2000/svg" class="h-4 w-4" fill="none" viewBox="0 0 24 24" stroke="currentColor"><path stroke-linecap="round" stroke-linejoin="round" stroke-width="2" d="M19 7l-.867 12.142A2 2 0 0116.138 21H7.862a2 2 0 01-1.995-1.858L5 7m5 4v6m4-6v6m1-10V4a1 1 0 00-1-1h-4a1 1 0 00-1 1v3M4 7h16"/></svg>
                    </button>
                  </div>
                </td>
              </tr>
            {/each}
          </tbody>
        </table>
      </div>
    {/if}
  </div>
</div>

<<<<<<< HEAD
<!-- Modal do Formulário de Edição/Criação -->
<dialog class="modal" open={userFormStore.open}>
  <div class="modal-box w-11/12 max-w-4xl">
=======
<!-- Modal Dialog -->
<dialog class="modal" open={$formState.mode !== null}>
  <div class="modal-box w-11/12 max-w-4xl max-h-[90vh] overflow-y-auto rounded-2xl">
>>>>>>> 54a98174
    <UserFormUnified />
  </div>
  <form method="dialog" class="modal-backdrop" onsubmit={(e) => { e.preventDefault(); userFormStore.close(); }}>
    <button>close</button>
  </form>
</dialog>

<<<<<<< HEAD
<!-- ======================= 5. NOVO MODAL PARA DETALHES DO USUÁRIO ========================= -->
<dialog class="modal" open={showDetailModal}>
  <div class="modal-box w-11/12 max-w-4xl">
    {#if viewingUser}
      <UserDetailView user={viewingUser} on:edit={handleEditFromDetail} />
    {/if}
  </div>
  <form method="dialog" class="modal-backdrop" onsubmit={(e) => { e.preventDefault(); showDetailModal = false; viewingUser = null; }}>
    <button>close</button>
  </form>
</dialog>
<!-- ======================================================================================== -->


=======
<!-- Delete Confirmation Dialog -->
>>>>>>> 54a98174
{#if showDeleteDialog && deletingUser}
  <ConfirmDialog
    show={showDeleteDialog}
    title="Confirmar Remoção"
    message="Tem certeza que deseja remover o usuário {deletingUser.attributes?.name || 'Usuário'}?"
    confirmText="Remover"
    cancelText="Cancelar"
    type="danger"
    onConfirm={handleDeleteConfirm}
    onCancel={closeDeleteDialog}
  />
{/if}<|MERGE_RESOLUTION|>--- conflicted
+++ resolved
@@ -1,12 +1,9 @@
-
 <script lang="ts">
   import { onMount } from 'svelte';
   import api from '../../api';
   import ConfirmDialog from '../ui/ConfirmDialog.svelte';
   import { userFormStore } from '../../stores/userFormStore.svelte.ts';
   import UserFormUnified from './UserFormUnified.svelte';
-  import UserDetailView from './UserDetailView.svelte';
-  
 
   interface User {
     id: number;
@@ -26,18 +23,15 @@
     };
   }
 
-  let users = $state<User[]>([]);
-  let loading = $state(false);
-  let error = $state<string | null>(null);
-  let success = $state<string | null>(null);
-
-  let showDeleteDialog = $state(false);
-  let deletingUser = $state<User | null>(null);
-
-  // ====================== 2. ESTADO PARA O MODAL DE DETALHES =====================
-  let showDetailModal = $state(false);
-  let viewingUser = $state<User | null>(null);
-  // ==============================================================================
+  let users: User[] = [];
+  let loading = false;
+  let error: string | null = null;
+  let success: string | null = null;
+
+  const formState = userFormStore;
+
+  let showDeleteDialog = false;
+  let deletingUser: User | null = null;
 
   async function loadUsers() {
     loading = true;
@@ -55,41 +49,14 @@
   function openCreateForm() {
     userFormStore.startCreate();
   }
-<<<<<<< HEAD
-  
+
   function openInviteForm() {
     userFormStore.startInvite();
   }
-  
-=======
-
-  function openInviteForm() {
-    userFormStore.startInvite();
-  }
-
->>>>>>> 54a98174
+
   function openEditForm(user: User) {
     userFormStore.startEdit(user);
   }
-
-  // =================== 3. FUNÇÃO PARA ABRIR O MODAL DE DETALHES =================
-  function openUserDetail(user: User) {
-    viewingUser = user;
-    showDetailModal = true;
-  }
-  // ==============================================================================
-
-  // ============= 6. FUNÇÃO PARA LIDAR COM O EVENTO DE EDIÇÃO ====================
-  function handleEditFromDetail(event: CustomEvent<User>) {
-    const userToEdit = event.detail;
-    showDetailModal = false; // Fecha o modal de detalhes
-    viewingUser = null;
-    // Um pequeno delay para garantir que o modal de detalhes fechou antes do de edição abrir
-    setTimeout(() => {
-      openEditForm(userToEdit);
-    }, 150);
-  }
-  // ==============================================================================
 
   function openDeleteDialog(user: User) {
     deletingUser = user;
@@ -118,37 +85,25 @@
       closeDeleteDialog();
     }
   }
-<<<<<<< HEAD
-  
-=======
-
->>>>>>> 54a98174
+
   async function handleSaveSuccess() {
-    if (userFormStore.mode === 'invite') {
+    if ($formState.mode === 'invite') {
       success = 'Convite enviado com sucesso!';
-    } else if (userFormStore.mode === 'create') {
-      success = 'Usuário criado com sucesso!';
-    } else if (userFormStore.mode === 'edit') {
-      success = 'Usuário editado com sucesso!';
+    } else {
+      success = $formState.mode === 'create' ? 'Usuário criado com sucesso!' : 'Usuário atualizado com sucesso!';
     }
     await loadUsers();
-<<<<<<< HEAD
-
-    userFormStore.close();
-
-=======
     userFormStore.reset();
->>>>>>> 54a98174
     setTimeout(() => {
       success = null;
     }, 1500);
   }
 
-  $effect(() => {
-    if (userFormStore.success) {
+  $: {
+    if ($formState.success) {
       handleSaveSuccess();
     }
-  });
+  }
 
   function getRoleBadgeClass(role: string): string {
     const map: Record<string, string> = { 
@@ -178,25 +133,15 @@
   });
 </script>
 
-<<<<<<< HEAD
-<div class="p-6">
-  <div class="flex flex-wrap items-center justify-between gap-4 mb-6">
-=======
 <div class="w-full px-4 sm:px-6 lg:px-8 py-8 space-y-6">
   <!-- Header Section -->
   <div class="flex flex-col sm:flex-row sm:justify-between sm:items-start gap-6">
->>>>>>> 54a98174
     <div>
       <h2 class="text-3xl sm:text-4xl font-bold bg-gradient-to-r from-[#01013D] to-[#01013D] bg-clip-text text-transparent mb-2">
         Gerenciar Usuários
       </h2>
       <p class="text-gray-600 text-sm">Crie, edite e gerencie usuários do sistema</p>
     </div>
-<<<<<<< HEAD
-    <div class="flex flex-wrap gap-4">
-      <button class="btn btn-secondary" onclick={openInviteForm} disabled={loading}>
-        <svg xmlns="http://www.w3.org/2000/svg" class="h-5 w-5 mr-2" fill="none" viewBox="0 0 24 24" stroke="currentColor">
-=======
     
     <!-- Button Group -->
     <div class="flex flex-col sm:flex-row gap-3 w-full sm:w-auto">
@@ -206,22 +151,16 @@
         disabled={loading}
       >
         <svg xmlns="http://www.w3.org/2000/svg" class="h-5 w-5" fill="none" viewBox="0 0 24 24" stroke="currentColor">
->>>>>>> 54a98174
           <path stroke-linecap="round" stroke-linejoin="round" stroke-width="2" d="M12 9v3m0 0v3m0-3h3m-3 0H9m12a9 9 0 11-18 0 9 9 0 0118 0z" />
         </svg>
         Convidar
       </button>
-<<<<<<< HEAD
-      <button class="btn btn-primary" onclick={openCreateForm} disabled={loading}>
-        <svg xmlns="http://www.w3.org/2000/svg" class="h-5 w-5 mr-2" fill="none" viewBox="0 0 24 24" stroke="currentColor">
-=======
       <button 
         class="px-5 py-2.5 rounded-xl font-semibold bg-gradient-to-r from-[#0277EE] to-[#01013D] text-white hover:shadow-lg hover:shadow-[#0277EE]/30 transition-all duration-300 flex items-center justify-center gap-2 disabled:opacity-50 disabled:cursor-not-allowed"
         on:click={openCreateForm} 
         disabled={loading}
       >
         <svg xmlns="http://www.w3.org/2000/svg" class="h-5 w-5" fill="none" viewBox="0 0 24 24" stroke="currentColor">
->>>>>>> 54a98174
           <path stroke-linecap="round" stroke-linejoin="round" stroke-width="2" d="M12 6v6m0 0v6m0-6h6m-6 0H6"/>
         </svg>
         Novo Usuário
@@ -294,30 +233,9 @@
                     <div class="w-10 h-10 rounded-full bg-gradient-to-br from-[#01013D] to-[#0277EE] flex items-center justify-center flex-shrink-0">
                       <span class="text-white font-bold text-sm">{user.attributes?.name?.charAt(0) || '?'}</span>
                     </div>
-<<<<<<< HEAD
-                  </td>
-                  <td><span class="text-sm">{user.attributes?.access_email || 'Email não informado'}</span></td>
-                  <td><span class="badge {getRoleBadgeClass(user.attributes?.role || '')}">{getRoleLabel(user.attributes?.role || '')}</span></td>
-                  <td><div class="badge {user.attributes?.status === 'active' ? 'badge-success' : 'badge-warning'} badge-sm">{user.attributes?.status === 'active' ? 'Ativo' : 'Inativo'}</div></td>
-                  <td><span class="text-sm font-mono">{user.attributes?.oab || '-'}</span></td>
-                  <td class="text-center">
-                    <div class="flex justify-center space-x-1">
-                      <!-- ============= 4. BOTÃO "VER DETALHES" NA TABELA ============== -->
-                      <button class="btn btn-ghost btn-xs" onclick={() => openUserDetail(user)} title="Ver detalhes">
-                        <svg xmlns="http://www.w3.org/2000/svg" class="h-4 w-4" fill="none" viewBox="0 0 24 24" stroke="currentColor"><path stroke-linecap="round" stroke-linejoin="round" stroke-width="2" d="M15 12a3 3 0 11-6 0 3 3 0 016 0z" /><path stroke-linecap="round" stroke-linejoin="round" stroke-width="2" d="M2.458 12C3.732 7.943 7.523 5 12 5c4.478 0 8.268 2.943 9.542 7-1.274 4.057-5.064 7-9.542 7-4.477 0-8.268-2.943-9.542-7z" /></svg>
-                      </button>
-                      <!-- ==================================================================== -->
-                      <button class="btn btn-ghost btn-xs" onclick={() => openEditForm(user)} title="Editar usuário">
-                        <svg xmlns="http://www.w3.org/2000/svg" class="h-4 w-4" fill="none" viewBox="0 0 24 24" stroke="currentColor"><path stroke-linecap="round" stroke-linejoin="round" stroke-width="2" d="M11 5H6a2 2 0 00-2 2v11a2 2 0 002 2h11a2 2 0 002-2v-5m-1.414-9.414a2 2 0 112.828 2.828L11.828 15H9v-2.828l8.586-8.586z"/></svg>
-                      </button>
-                      <button class="btn btn-ghost btn-xs text-error hover:bg-error hover:text-error-content" onclick={() => openDeleteDialog(user)} title="Remover usuário">
-                        <svg xmlns="http://www.w3.org/2000/svg" class="h-4 w-4" fill="none" viewBox="0 0 24 24" stroke="currentColor"><path stroke-linecap="round" stroke-linejoin="round" stroke-width="2" d="M19 7l-.867 12.142A2 2 0 0116.138 21H7.862a2 2 0 01-1.995-1.858L5 7m5 4v6m4-6v6m1-10V4a1 1 0 00-1-1h-4a1 1 0 00-1 1v3M4 7h16"/></svg>
-                      </button>
-=======
                     <div>
                       <p class="font-semibold text-[#01013D]">{user.attributes?.name || 'Nome não informado'} {user.attributes?.last_name || ''}</p>
                       <p class="text-xs text-gray-500">ID: #{user.id}</p>
->>>>>>> 54a98174
                     </div>
                   </div>
                 </td>
@@ -365,40 +283,17 @@
   </div>
 </div>
 
-<<<<<<< HEAD
-<!-- Modal do Formulário de Edição/Criação -->
-<dialog class="modal" open={userFormStore.open}>
-  <div class="modal-box w-11/12 max-w-4xl">
-=======
 <!-- Modal Dialog -->
 <dialog class="modal" open={$formState.mode !== null}>
   <div class="modal-box w-11/12 max-w-4xl max-h-[90vh] overflow-y-auto rounded-2xl">
->>>>>>> 54a98174
     <UserFormUnified />
   </div>
-  <form method="dialog" class="modal-backdrop" onsubmit={(e) => { e.preventDefault(); userFormStore.close(); }}>
+  <form method="dialog" class="modal-backdrop" on:submit|preventDefault={() => userFormStore.reset()}>
     <button>close</button>
   </form>
 </dialog>
 
-<<<<<<< HEAD
-<!-- ======================= 5. NOVO MODAL PARA DETALHES DO USUÁRIO ========================= -->
-<dialog class="modal" open={showDetailModal}>
-  <div class="modal-box w-11/12 max-w-4xl">
-    {#if viewingUser}
-      <UserDetailView user={viewingUser} on:edit={handleEditFromDetail} />
-    {/if}
-  </div>
-  <form method="dialog" class="modal-backdrop" onsubmit={(e) => { e.preventDefault(); showDetailModal = false; viewingUser = null; }}>
-    <button>close</button>
-  </form>
-</dialog>
-<!-- ======================================================================================== -->
-
-
-=======
 <!-- Delete Confirmation Dialog -->
->>>>>>> 54a98174
 {#if showDeleteDialog && deletingUser}
   <ConfirmDialog
     show={showDeleteDialog}
@@ -407,7 +302,7 @@
     confirmText="Remover"
     cancelText="Cancelar"
     type="danger"
-    onConfirm={handleDeleteConfirm}
-    onCancel={closeDeleteDialog}
+    on:confirm={handleDeleteConfirm}
+    on:cancel={closeDeleteDialog}
   />
 {/if}