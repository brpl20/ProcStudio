--- conflicted
+++ resolved
@@ -5,7 +5,6 @@
   import { router } from '../stores/routerStore';
   import api from '../api/index';
   import Icon from '../icons/icons.svelte';
-  import Password from '../components/forms_commons/Password.svelte';
 
   let email = '';
   let password = '';
@@ -44,7 +43,7 @@
 
         authStore.loginSuccess(result);
 
-        await new Promise((resolve) => setTimeout(resolve, 0));
+        await new Promise(resolve => setTimeout(resolve, 0));
 
         const redirectUrl = window.sessionStorage.getItem('redirectAfterLogin');
         if (redirectUrl) {
@@ -82,45 +81,6 @@
       <p class="text-gray-600 text-lg">Entre na sua conta para continuar</p>
     </div>
 
-<<<<<<< HEAD
-  <div class="card bg-base-100 shadow-xl border">
-    <div class="card-body">
-      <!-- Botão voltar -->
-      <button class="btn btn-ghost btn-sm self-start mb-4" onclick={goHome}>
-        <Icon name="arrow-left" className="h-4 w-4 mr-2" />
-        Voltar
-      </button>
-
-      <h2 class="text-2xl font-bold text-center mb-6">Entrar</h2>
-
-      <!-- Formulário de login -->
-      <form onsubmit={(e) => { e.preventDefault(); handleLogin(e); }} class="space-y-4">
-        <!-- Email -->
-        <div class="form-control">
-          <label class="label" for="email">
-            <span class="label-text font-semibold">Email</span>
-          </label>
-          <input
-            id="email"
-            type="email"
-            placeholder="Digite seu email"
-            class="input input-bordered w-full"
-            bind:value={email}
-            required
-            disabled={isLoading}
-          />
-        </div>
-
-        <!-- Senha -->
-        <Password
-          bind:value={password}
-          id="password"
-          labelText="Senha"
-          placeholder="Digite sua senha"
-          required={false}
-          disabled={isLoading}
-        />
-=======
     <!-- Form Container -->
     <div class="bg-white rounded-2xl shadow-xl overflow-hidden border border-gray-100 animate-fade-in-delay-1">
       <!-- Back Button -->
@@ -137,7 +97,6 @@
       <div class="px-6 pb-8">
         <!-- Title -->
         <h2 class="text-3xl font-bold text-[#01013D] text-center mb-8 mt-4">Entrar</h2>
->>>>>>> 54a98174
 
         <!-- Form -->
         <form on:submit|preventDefault={handleLogin} class="space-y-6">
@@ -244,14 +203,6 @@
           <div class="flex-1 h-px bg-gray-200"></div>
         </div>
 
-<<<<<<< HEAD
-      <!-- Link para registro -->
-      <div class="text-center">
-        <p class="text-sm text-base-content opacity-70 mb-3">Não tem uma conta?</p>
-        <button class="btn btn-outline btn-primary w-full" onclick={goToRegister}>
-          Criar nova conta
-        </button>
-=======
         <!-- Register Link -->
         <div class="space-y-3">
           <p class="text-center text-gray-600 text-sm">
@@ -265,7 +216,6 @@
             Criar nova conta
           </button>
         </div>
->>>>>>> 54a98174
       </div>
     </div>
   </div>
