<script lang="ts">
  import { onMount } from 'svelte';
  import AuthSidebar from '../components/AuthSidebar.svelte';
  import AvatarUpload from '../components/ui/AvatarUpload.svelte';
  import api from '../api/index';
  import type { WhoAmIResponse } from '../api/types';

<<<<<<< HEAD
  // Display data
  let loading = $state(true);
  let error = $state(null);
  let currentUserData = $state<WhoAmIResponse | null>(null);
  let uploadingAvatar = $state(false);
  let showAvatarEditor = $state(false);
  let successMessage = $state('');

  // Derived data from whoami
  let whoAmIUser = $derived(currentUserData?.data);
  let userProfile = $derived(whoAmIUser?.attributes?.profile);
  let userTeam = $derived(whoAmIUser?.attributes?.team);
  let userOffices = $derived(whoAmIUser?.attributes?.offices || []);
  let userPhones = $derived(whoAmIUser?.attributes?.phones || []);
  let userAddresses = $derived(whoAmIUser?.attributes?.addresses || []);
=======
  let loading = true;
  let error = null;
  let currentUserData: WhoAmIResponse | null = null;
  let uploadingAvatar = false;
  let showAvatarEditor = false;
  let successMessage = '';

  $: whoAmIUser = currentUserData?.data;
  $: userProfile = whoAmIUser?.attributes?.profile;
  $: userTeam = whoAmIUser?.attributes?.team;
  $: userOffices = whoAmIUser?.attributes?.offices || [];
  $: userPhones = whoAmIUser?.attributes?.phones || [];
  $: userAddresses = whoAmIUser?.attributes?.addresses || [];
>>>>>>> 54a98174

  onMount(async () => {
    try {
      currentUserData = await api.users.whoami();
      loading = false;
    } catch (err) {
      error = err;
      loading = false;
    }
  });

  async function handleAvatarUpload(event: CustomEvent) {
    const { file } = event.detail;
    if (!userProfile?.id) return;

    uploadingAvatar = true;
    error = null;
    successMessage = '';

    try {
      await api.users.uploadAvatar(String(userProfile.id), file);
      currentUserData = await api.users.whoami();
      successMessage = 'Foto do perfil atualizada com sucesso!';
      showAvatarEditor = false;
      setTimeout(() => successMessage = '', 3000);
    } catch (err) {
      error = err.message || 'Erro ao fazer upload da foto';
    } finally {
      uploadingAvatar = false;
    }
  }

  async function handleAvatarRemove() {
    if (!userProfile?.id) return;

    uploadingAvatar = true;
    error = null;
    successMessage = '';

    try {
      await api.users.removeAvatar(String(userProfile.id));
      currentUserData = await api.users.whoami();
      successMessage = 'Foto removida com sucesso!';
      setTimeout(() => successMessage = '', 3000);
    } catch (err) {
      error = err.message || 'Erro ao remover a foto';
    } finally {
      uploadingAvatar = false;
    }
  }

  async function handleColorChange(event: CustomEvent) {
    const { color } = event.detail;
    if (!userProfile?.id) return;

    uploadingAvatar = true;
    error = null;

    try {
      await api.users.updateAvatarColor(String(userProfile.id), color);
      currentUserData = await api.users.whoami();
      successMessage = 'Cor do avatar atualizada com sucesso!';
      setTimeout(() => successMessage = '', 3000);
    } catch (err) {
      error = err.message || 'Erro ao atualizar cor do avatar';
    } finally {
      uploadingAvatar = false;
    }
  }
</script>

<AuthSidebar activeSection="user-config">
  <div class="min-h-screen bg-gradient-to-br from-[#eef0ef] to-white p-4 md:p-8">
    <div class="max-w-7xl mx-auto">
      
      {#if loading}
        <div class="flex items-center justify-center min-h-[400px]">
          <div class="flex flex-col items-center gap-4">
            <div class="w-16 h-16 border-4 border-[#0277EE] border-t-transparent rounded-full animate-spin"></div>
            <p class="text-[#01013D] font-medium">Carregando perfil...</p>
          </div>
        </div>
      {:else if error}
        <div class="bg-red-50 border-l-4 border-red-500 p-6 rounded-lg shadow-sm">
          <div class="flex items-center gap-3">
            <svg class="w-6 h-6 text-red-500" fill="none" stroke="currentColor" viewBox="0 0 24 24">
              <path stroke-linecap="round" stroke-linejoin="round" stroke-width="2" d="M12 8v4m0 4h.01M21 12a9 9 0 11-18 0 9 9 0 0118 0z" />
            </svg>
            <span class="text-red-800 font-medium">Erro ao carregar dados: {error.message || error}</span>
          </div>
        </div>
      {:else if userProfile}
        <div class="space-y-6">

          {#if successMessage}
            <div class="bg-green-50 border-l-4 border-green-500 p-6 rounded-lg shadow-sm animate-[fadeIn_0.3s_ease-in]">
              <div class="flex items-center gap-3">
                <svg class="w-6 h-6 text-green-500" fill="none" stroke="currentColor" viewBox="0 0 24 24">
                  <path stroke-linecap="round" stroke-linejoin="round" stroke-width="2" d="M9 12l2 2 4-4m6 2a9 9 0 11-18 0 9 9 0 0118 0z" />
                </svg>
                <span class="text-green-800 font-medium">{successMessage}</span>
              </div>
            </div>
          {/if}

          <div class="bg-gradient-to-br from-[#01013D] to-[#0277EE] rounded-2xl shadow-2xl overflow-hidden">
            <div class="p-8 md:p-12">
              <div class="flex flex-col md:flex-row items-center gap-8">
                <div class="relative group">
                  <div class="w-32 h-32 rounded-full overflow-hidden ring-4 ring-white shadow-xl transition-transform duration-300 group-hover:scale-105">
                    {#if userProfile.avatar_url}
                      <img src={userProfile.avatar_url} alt={userProfile.full_name} class="w-full h-full object-cover" />
                    {:else}
                      <div class="w-full h-full bg-[#0277EE] flex items-center justify-center">
                        <span class="text-6xl font-bold text-white">{userProfile.name?.charAt(0).toUpperCase() || '?'}</span>
                      </div>
                    {/if}
                  </div>
                  <button
<<<<<<< HEAD
                    class="btn btn-primary btn-sm"
                    onclick={() => showAvatarEditor = true}
=======
                    on:click={() => showAvatarEditor = true}
                    class="absolute bottom-0 right-0 bg-white text-[#0277EE] rounded-full p-3 shadow-lg hover:bg-[#eef0ef] transition-all duration-300 hover:scale-110"
>>>>>>> 54a98174
                  >
                    <svg class="w-5 h-5" fill="none" stroke="currentColor" viewBox="0 0 24 24">
                      <path stroke-linecap="round" stroke-linejoin="round" stroke-width="2" d="M3 9a2 2 0 012-2h.93a2 2 0 001.664-.89l.812-1.22A2 2 0 0110.07 4h3.86a2 2 0 011.664.89l.812 1.22A2 2 0 0018.07 7H19a2 2 0 012 2v9a2 2 0 01-2 2H5a2 2 0 01-2-2V9z" />
                      <path stroke-linecap="round" stroke-linejoin="round" stroke-width="2" d="M15 13a3 3 0 11-6 0 3 3 0 016 0z" />
                    </svg>
                  </button>
                </div>

                <div class="flex-1 text-center md:text-left">
                  <h1 class="text-4xl md:text-5xl font-bold text-white mb-2">{userProfile.full_name}</h1>
                  <p class="text-xl text-[#eef0ef] mb-4">
                    {userProfile.role === 'lawyer' ? (userProfile.gender === 'female' ? 'Advogada' : 'Advogado') : userProfile.role}
                  </p>
                  <div class="flex flex-wrap gap-4 justify-center md:justify-start text-[#eef0ef]">
                    <div class="flex items-center gap-2">
                      <svg class="w-5 h-5" fill="none" stroke="currentColor" viewBox="0 0 24 24">
                        <path stroke-linecap="round" stroke-linejoin="round" stroke-width="2" d="M3 8l7.89 5.26a2 2 0 002.22 0L21 8M5 19h14a2 2 0 002-2V7a2 2 0 00-2-2H5a2 2 0 00-2 2v10a2 2 0 002 2z" />
                      </svg>
                      <span>{whoAmIUser?.attributes?.email}</span>
                    </div>
                    <div class="flex items-center gap-2">
                      <svg class="w-5 h-5" fill="none" stroke="currentColor" viewBox="0 0 24 24">
                        <path stroke-linecap="round" stroke-linejoin="round" stroke-width="2" d="M9 12h6m-6 4h6m2 5H7a2 2 0 01-2-2V5a2 2 0 012-2h5.586a1 1 0 01.707.293l5.414 5.414a1 1 0 01.293.707V19a2 2 0 01-2 2z" />
                      </svg>
                      <span>OAB: {userProfile.oab}</span>
                    </div>
                  </div>
                </div>

                <div class="grid grid-cols-2 gap-6">
                  <div class="bg-white/10 backdrop-blur-sm rounded-xl p-6 text-center border border-white/20">
                    <div class="text-3xl font-bold text-white mb-1">{whoAmIUser?.attributes?.works_count || 0}</div>
                    <div class="text-sm text-[#eef0ef]">Trabalhos</div>
                  </div>
                  <div class="bg-white/10 backdrop-blur-sm rounded-xl p-6 text-center border border-white/20">
                    <div class="text-3xl font-bold text-white mb-1">{whoAmIUser?.attributes?.jobs_count || 0}</div>
                    <div class="text-sm text-[#eef0ef]">Jobs</div>
                  </div>
                </div>
              </div>
            </div>
          </div>

          <div class="grid grid-cols-1 lg:grid-cols-2 gap-6">
            <div class="bg-white rounded-xl shadow-lg overflow-hidden border border-gray-100 hover:shadow-xl transition-shadow duration-300">
              <div class="bg-gradient-to-r from-[#0277EE] to-[#01013D] px-6 py-4">
                <h2 class="text-xl font-bold text-white flex items-center gap-2">
                  <svg class="w-6 h-6" fill="none" stroke="currentColor" viewBox="0 0 24 24">
                    <path stroke-linecap="round" stroke-linejoin="round" stroke-width="2" d="M16 7a4 4 0 11-8 0 4 4 0 018 0zM12 14a7 7 0 00-7 7h14a7 7 0 00-7-7z" />
                  </svg>
                  Informações Pessoais
                </h2>
              </div>
              <div class="p-6 space-y-4">
                <div class="grid grid-cols-1 sm:grid-cols-2 gap-4">
                  <div class="group">
                    <label class="text-xs font-semibold text-[#01013D] uppercase tracking-wider mb-1 block">Nome Completo</label>
                    <div class="text-gray-700 font-medium bg-[#eef0ef] px-4 py-3 rounded-lg">{userProfile.full_name}</div>
                  </div>
                  <div class="group">
                    <label class="text-xs font-semibold text-[#01013D] uppercase tracking-wider mb-1 block">CPF</label>
                    <div class="text-gray-700 font-medium bg-[#eef0ef] px-4 py-3 rounded-lg">{userProfile.cpf}</div>
                  </div>
                  <div class="group">
                    <label class="text-xs font-semibold text-[#01013D] uppercase tracking-wider mb-1 block">RG</label>
                    <div class="text-gray-700 font-medium bg-[#eef0ef] px-4 py-3 rounded-lg">{userProfile.rg}</div>
                  </div>
                  <div class="group">
                    <label class="text-xs font-semibold text-[#01013D] uppercase tracking-wider mb-1 block">Nascimento</label>
                    <div class="text-gray-700 font-medium bg-[#eef0ef] px-4 py-3 rounded-lg">{userProfile.birth}</div>
                  </div>
                  <div class="group">
                    <label class="text-xs font-semibold text-[#01013D] uppercase tracking-wider mb-1 block">Nacionalidade</label>
                    <div class="text-gray-700 font-medium bg-[#eef0ef] px-4 py-3 rounded-lg">{userProfile.nationality}</div>
                  </div>
                  <div class="group">
                    <label class="text-xs font-semibold text-[#01013D] uppercase tracking-wider mb-1 block">Estado Civil</label>
                    <div class="text-gray-700 font-medium bg-[#eef0ef] px-4 py-3 rounded-lg">{userProfile.civil_status}</div>
                  </div>
                  <div class="group">
                    <label class="text-xs font-semibold text-[#01013D] uppercase tracking-wider mb-1 block">Gênero</label>
                    <div class="text-gray-700 font-medium bg-[#eef0ef] px-4 py-3 rounded-lg">{userProfile.gender === 'female' ? 'Feminino' : 'Masculino'}</div>
                  </div>
                  <div class="group">
                    <label class="text-xs font-semibold text-[#01013D] uppercase tracking-wider mb-1 block">Status</label>
                    <div class="inline-flex items-center bg-green-100 text-green-800 px-4 py-3 rounded-lg font-semibold">
                      <span class="w-2 h-2 bg-green-500 rounded-full mr-2"></span>
                      {userProfile.status}
                    </div>
                  </div>
                </div>
                {#if userProfile.mother_name}
                  <div class="pt-2">
                    <label class="text-xs font-semibold text-[#01013D] uppercase tracking-wider mb-1 block">Nome da Mãe</label>
                    <div class="text-gray-700 font-medium bg-[#eef0ef] px-4 py-3 rounded-lg">{userProfile.mother_name}</div>
                  </div>
                {/if}
              </div>
            </div>

            {#if userTeam}
              <div class="bg-white rounded-xl shadow-lg overflow-hidden border border-gray-100 hover:shadow-xl transition-shadow duration-300">
                <div class="bg-gradient-to-r from-[#0277EE] to-[#01013D] px-6 py-4">
                  <h2 class="text-xl font-bold text-white flex items-center gap-2">
                    <svg class="w-6 h-6" fill="none" stroke="currentColor" viewBox="0 0 24 24">
                      <path stroke-linecap="round" stroke-linejoin="round" stroke-width="2" d="M17 20h5v-2a3 3 0 00-5.356-1.857M17 20H7m10 0v-2c0-.656-.126-1.283-.356-1.857M7 20H2v-2a3 3 0 015.356-1.857M7 20v-2c0-.656.126-1.283.356-1.857m0 0a5.002 5.002 0 019.288 0M15 7a3 3 0 11-6 0 3 3 0 016 0zm6 3a2 2 0 11-4 0 2 2 0 014 0zM7 10a2 2 0 11-4 0 2 2 0 014 0z" />
                    </svg>
                    Equipe
                  </h2>
                </div>
                <div class="p-6 space-y-4">
                  <div class="group">
                    <label class="text-xs font-semibold text-[#01013D] uppercase tracking-wider mb-1 block">Nome da Equipe</label>
                    <div class="text-gray-700 font-medium bg-[#eef0ef] px-4 py-3 rounded-lg">{userTeam.name}</div>
                  </div>
                  <div class="group">
                    <label class="text-xs font-semibold text-[#01013D] uppercase tracking-wider mb-1 block">Subdomínio</label>
                    <div class="text-gray-700 font-medium bg-[#eef0ef] px-4 py-3 rounded-lg">{userTeam.subdomain}</div>
                  </div>
                </div>
              </div>
            {/if}
          </div>

          {#if userOffices.length > 0}
            <div class="bg-white rounded-xl shadow-lg overflow-hidden border border-gray-100 hover:shadow-xl transition-shadow duration-300">
              <div class="bg-gradient-to-r from-[#0277EE] to-[#01013D] px-6 py-4">
                <h2 class="text-xl font-bold text-white flex items-center gap-2">
                  <svg class="w-6 h-6" fill="none" stroke="currentColor" viewBox="0 0 24 24">
                    <path stroke-linecap="round" stroke-linejoin="round" stroke-width="2" d="M19 21V5a2 2 0 00-2-2H7a2 2 0 00-2 2v16m14 0h2m-2 0h-5m-9 0H3m2 0h5M9 7h1m-1 4h1m4-4h1m-1 4h1m-5 10v-5a1 1 0 011-1h2a1 1 0 011 1v5m-4 0h4" />
                  </svg>
                  Escritórios
                </h2>
              </div>
              <div class="p-6 grid grid-cols-1 md:grid-cols-2 gap-4">
                {#each userOffices as office}
                  <div class="bg-gradient-to-br from-[#eef0ef] to-white p-6 rounded-xl border border-gray-200 hover:border-[#0277EE] transition-all duration-300">
                    <h3 class="text-lg font-bold text-[#01013D] mb-3">{office.name}</h3>
                    <div class="space-y-2 text-sm">
                      <div class="flex items-center gap-2 text-gray-600">
                        <span class="font-semibold">CNPJ:</span>
                        <span>{office.cnpj}</span>
                      </div>
                      <div class="flex items-center gap-2 text-gray-600">
                        <span class="font-semibold">Sociedade:</span>
                        <span>{office.partnership_type}</span>
                      </div>
                      <div class="flex items-center gap-2 text-gray-600">
                        <span class="font-semibold">Participação:</span>
                        <span class="text-[#0277EE] font-bold">{office.partnership_percentage}%</span>
                      </div>
                    </div>
                  </div>
                {/each}
              </div>
            </div>
          {/if}

          <div class="grid grid-cols-1 lg:grid-cols-2 gap-6">
            {#if userPhones.length > 0}
              <div class="bg-white rounded-xl shadow-lg overflow-hidden border border-gray-100 hover:shadow-xl transition-shadow duration-300">
                <div class="bg-gradient-to-r from-[#0277EE] to-[#01013D] px-6 py-4">
                  <h2 class="text-xl font-bold text-white flex items-center gap-2">
                    <svg class="w-6 h-6" fill="none" stroke="currentColor" viewBox="0 0 24 24">
                      <path stroke-linecap="round" stroke-linejoin="round" stroke-width="2" d="M3 5a2 2 0 012-2h3.28a1 1 0 01.948.684l1.498 4.493a1 1 0 01-.502 1.21l-2.257 1.13a11.042 11.042 0 005.516 5.516l1.13-2.257a1 1 0 011.21-.502l4.493 1.498a1 1 0 01.684.949V19a2 2 0 01-2 2h-1C9.716 21 3 14.284 3 6V5z" />
                    </svg>
                    Telefones
                  </h2>
                </div>
                <div class="p-6 space-y-3">
                  {#each userPhones as phone}
                    <div class="flex items-center justify-between bg-[#eef0ef] px-4 py-3 rounded-lg hover:bg-gray-100 transition-colors duration-200">
                      <span class="font-medium text-[#01013D]">{phone.phone_number}</span>
                      {#if phone.phone_type}
                        <span class="text-xs bg-[#0277EE] text-white px-3 py-1 rounded-full font-semibold">{phone.phone_type}</span>
                      {/if}
                    </div>
                  {/each}
                </div>
              </div>
            {/if}

            {#if userAddresses.length > 0}
              <div class="bg-white rounded-xl shadow-lg overflow-hidden border border-gray-100 hover:shadow-xl transition-shadow duration-300">
                <div class="bg-gradient-to-r from-[#0277EE] to-[#01013D] px-6 py-4">
                  <h2 class="text-xl font-bold text-white flex items-center gap-2">
                    <svg class="w-6 h-6" fill="none" stroke="currentColor" viewBox="0 0 24 24">
                      <path stroke-linecap="round" stroke-linejoin="round" stroke-width="2" d="M17.657 16.657L13.414 20.9a1.998 1.998 0 01-2.827 0l-4.244-4.243a8 8 0 1111.314 0z" />
                      <path stroke-linecap="round" stroke-linejoin="round" stroke-width="2" d="M15 11a3 3 0 11-6 0 3 3 0 016 0z" />
                    </svg>
                    Endereços
                  </h2>
                </div>
                <div class="p-6 space-y-4">
                  {#each userAddresses as address}
                    <div class="bg-gradient-to-br from-[#eef0ef] to-white p-4 rounded-xl border border-gray-200 hover:border-[#0277EE] transition-all duration-300">
                      <div class="space-y-1 text-sm text-gray-700">
                        <p class="font-semibold text-[#01013D]">{address.street}, {address.number}</p>
                        {#if address.complement}
                          <p class="text-gray-600">{address.complement}</p>
                        {/if}
                        <p>{address.neighborhood}</p>
                        <p>{address.city} - {address.state}</p>
                        <p class="font-medium">CEP: {address.zip_code}</p>
                        {#if address.address_type}
                          <div class="pt-2">
                            <span class="inline-block text-xs bg-[#0277EE] text-white px-3 py-1 rounded-full font-semibold">{address.address_type}</span>
                          </div>
                        {/if}
                      </div>
                    </div>
                  {/each}
                </div>
              </div>
            {/if}
          </div>

          <div class="bg-white rounded-xl shadow-lg overflow-hidden border border-gray-100">
            <div class="bg-gradient-to-r from-[#0277EE] to-[#01013D] px-6 py-4">
              <h2 class="text-xl font-bold text-white flex items-center gap-2">
                <svg class="w-6 h-6" fill="none" stroke="currentColor" viewBox="0 0 24 24">
                  <path stroke-linecap="round" stroke-linejoin="round" stroke-width="2" d="M10.325 4.317c.426-1.756 2.924-1.756 3.35 0a1.724 1.724 0 002.573 1.066c1.543-.94 3.31.826 2.37 2.37a1.724 1.724 0 001.065 2.572c1.756.426 1.756 2.924 0 3.35a1.724 1.724 0 00-1.066 2.573c.94 1.543-.826 3.31-2.37 2.37a1.724 1.724 0 00-2.572 1.065c-.426 1.756-2.924 1.756-3.35 0a1.724 1.724 0 00-2.573-1.066c-1.543.94-3.31-.826-2.37-2.37a1.724 1.724 0 00-1.065-2.572c-1.756-.426-1.756-2.924 0-3.35a1.724 1.724 0 001.066-2.573c-.94-1.543.826-3.31 2.37-2.37.996.608 2.296.07 2.572-1.065z" />
                  <path stroke-linecap="round" stroke-linejoin="round" stroke-width="2" d="M15 12a3 3 0 11-6 0 3 3 0 016 0z" />
                </svg>
                Ações Rápidas
              </h2>
            </div>
<<<<<<< HEAD

            <!-- Actions -->
            <div class="card bg-base-100 shadow">
              <div class="card-body">
                <h4 class="card-title">Ações</h4>
                <div class="flex flex-wrap gap-2">
                  <button class="btn btn-primary" disabled>
                    Editar Perfil
                    <span class="badge badge-ghost">Em breve</span>
                  </button>
                  <button
                    class="btn btn-outline"
                    onclick={() => showAvatarEditor = true}
                  >
                    Alterar Foto
                  </button>
                  <button class="btn btn-outline" disabled>
                    Alterar Senha
                    <span class="badge badge-ghost">Em breve</span>
                  </button>
                </div>
=======
            <div class="p-6">
              <div class="flex flex-wrap gap-4">
                <button
                  on:click={() => showAvatarEditor = true}
                  class="flex items-center gap-2 bg-[#0277EE] hover:bg-[#01013D] text-white px-6 py-3 rounded-lg font-semibold transition-all duration-300 shadow-md hover:shadow-xl transform hover:-translate-y-0.5"
                >
                  <svg class="w-5 h-5" fill="none" stroke="currentColor" viewBox="0 0 24 24">
                    <path stroke-linecap="round" stroke-linejoin="round" stroke-width="2" d="M3 9a2 2 0 012-2h.93a2 2 0 001.664-.89l.812-1.22A2 2 0 0110.07 4h3.86a2 2 0 011.664.89l.812 1.22A2 2 0 0018.07 7H19a2 2 0 012 2v9a2 2 0 01-2 2H5a2 2 0 01-2-2V9z" />
                    <path stroke-linecap="round" stroke-linejoin="round" stroke-width="2" d="M15 13a3 3 0 11-6 0 3 3 0 016 0z" />
                  </svg>
                  Alterar Foto
                </button>
                <button
                  disabled
                  class="flex items-center gap-2 bg-gray-300 text-gray-500 px-6 py-3 rounded-lg font-semibold cursor-not-allowed opacity-60"
                >
                  <svg class="w-5 h-5" fill="none" stroke="currentColor" viewBox="0 0 24 24">
                    <path stroke-linecap="round" stroke-linejoin="round" stroke-width="2" d="M11 5H6a2 2 0 00-2 2v11a2 2 0 002 2h11a2 2 0 002-2v-5m-1.414-9.414a2 2 0 112.828 2.828L11.828 15H9v-2.828l8.586-8.586z" />
                  </svg>
                  Editar Perfil
                  <span class="text-xs bg-white px-2 py-1 rounded-full">Em breve</span>
                </button>
                <button
                  disabled
                  class="flex items-center gap-2 bg-gray-300 text-gray-500 px-6 py-3 rounded-lg font-semibold cursor-not-allowed opacity-60"
                >
                  <svg class="w-5 h-5" fill="none" stroke="currentColor" viewBox="0 0 24 24">
                    <path stroke-linecap="round" stroke-linejoin="round" stroke-width="2" d="M12 15v2m-6 4h12a2 2 0 002-2v-6a2 2 0 00-2-2H6a2 2 0 00-2 2v6a2 2 0 002 2zm10-10V7a4 4 0 00-8 0v4h8z" />
                  </svg>
                  Alterar Senha
                  <span class="text-xs bg-white px-2 py-1 rounded-full">Em breve</span>
                </button>
>>>>>>> 54a98174
              </div>
            </div>
          </div>

        </div>
      {:else}
        <div class="bg-yellow-50 border-l-4 border-yellow-500 p-6 rounded-lg shadow-sm">
          <div class="flex items-center gap-3">
            <svg class="w-6 h-6 text-yellow-500" fill="none" stroke="currentColor" viewBox="0 0 24 24">
              <path stroke-linecap="round" stroke-linejoin="round" stroke-width="2" d="M12 9v2m0 4h.01m-6.938 4h13.856c1.54 0 2.502-1.667 1.732-3L13.732 4c-.77-1.333-2.694-1.333-3.464 0L3.34 16c-.77 1.333.192 3 1.732 3z" />
            </svg>
            <span class="text-yellow-800 font-medium">Nenhum dado de usuário encontrado</span>
          </div>
        </div>
      {/if}
    </div>
  </div>

  {#if showAvatarEditor}
<<<<<<< HEAD
    <div class="modal modal-open">
      <div class="modal-box max-w-3xl">
        <button
          class="btn btn-sm btn-circle btn-ghost absolute right-2 top-2"
          onclick={() => showAvatarEditor = false}
        >✕</button>

        <h3 class="font-bold text-lg mb-4">Editar Foto do Perfil</h3>

        <AvatarUpload
          currentAvatarUrl={userProfile?.avatar_url}
          userName={userProfile?.name || ''}
          loading={uploadingAvatar}
          onUpload={handleAvatarUpload}
          onRemove={handleAvatarRemove}
          onColorChange={handleColorChange}
          onError={(e) => error = e.message}
        />
=======
    <div class="fixed inset-0 bg-black/50 backdrop-blur-sm flex items-center justify-center p-4 z-50 animate-[fadeIn_0.2s_ease-in]">
      <div class="bg-white rounded-2xl shadow-2xl max-w-3xl w-full max-h-[90vh] overflow-auto animate-[slideUp_0.3s_ease-out]">
        <div class="sticky top-0 bg-gradient-to-r from-[#0277EE] to-[#01013D] px-6 py-4 flex items-center justify-between">
          <h3 class="text-2xl font-bold text-white">Editar Foto do Perfil</h3>
          <button
            on:click={() => showAvatarEditor = false}
            class="text-white hover:bg-white/20 rounded-full p-2 transition-colors duration-200"
          >
            <svg class="w-6 h-6" fill="none" stroke="currentColor" viewBox="0 0 24 24">
              <path stroke-linecap="round" stroke-linejoin="round" stroke-width="2" d="M6 18L18 6M6 6l12 12" />
            </svg>
          </button>
        </div>

        <div class="p-6">
          <AvatarUpload
            currentAvatarUrl={userProfile?.avatar_url}
            userName={userProfile?.name || ''}
            loading={uploadingAvatar}
            on:upload={handleAvatarUpload}
            on:remove={handleAvatarRemove}
            on:colorChange={handleColorChange}
            on:error={(e) => error = e.detail.message}
          />
        </div>
>>>>>>> 54a98174

        <div class="sticky bottom-0 bg-gray-50 px-6 py-4 flex justify-end gap-3 border-t">
          <button
<<<<<<< HEAD
            class="btn"
            onclick={() => showAvatarEditor = false}
=======
            on:click={() => showAvatarEditor = false}
            class="px-6 py-3 bg-gray-200 hover:bg-gray-300 text-gray-700 font-semibold rounded-lg transition-colors duration-200"
>>>>>>> 54a98174
          >
            Fechar
          </button>
        </div>
      </div>
<<<<<<< HEAD
      <div
        role="button"
        tabindex="0"
        class="modal-backdrop"
        onclick={() => showAvatarEditor = false}
        onkeydown={(e) => e.key === 'Escape' && (showAvatarEditor = false)}
        aria-label="Fechar editor de avatar"
      ></div>
=======
>>>>>>> 54a98174
    </div>
  {/if}
</AuthSidebar>

<style>
  @keyframes fadeIn {
    from {
      opacity: 0;
    }
    to {
      opacity: 1;
    }
  }

  @keyframes slideUp {
    from {
      transform: translateY(20px);
      opacity: 0;
    }
    to {
      transform: translateY(0);
      opacity: 1;
    }
  }
</style><|MERGE_RESOLUTION|>--- conflicted
+++ resolved
@@ -5,23 +5,6 @@
   import api from '../api/index';
   import type { WhoAmIResponse } from '../api/types';
 
-<<<<<<< HEAD
-  // Display data
-  let loading = $state(true);
-  let error = $state(null);
-  let currentUserData = $state<WhoAmIResponse | null>(null);
-  let uploadingAvatar = $state(false);
-  let showAvatarEditor = $state(false);
-  let successMessage = $state('');
-
-  // Derived data from whoami
-  let whoAmIUser = $derived(currentUserData?.data);
-  let userProfile = $derived(whoAmIUser?.attributes?.profile);
-  let userTeam = $derived(whoAmIUser?.attributes?.team);
-  let userOffices = $derived(whoAmIUser?.attributes?.offices || []);
-  let userPhones = $derived(whoAmIUser?.attributes?.phones || []);
-  let userAddresses = $derived(whoAmIUser?.attributes?.addresses || []);
-=======
   let loading = true;
   let error = null;
   let currentUserData: WhoAmIResponse | null = null;
@@ -35,7 +18,6 @@
   $: userOffices = whoAmIUser?.attributes?.offices || [];
   $: userPhones = whoAmIUser?.attributes?.phones || [];
   $: userAddresses = whoAmIUser?.attributes?.addresses || [];
->>>>>>> 54a98174
 
   onMount(async () => {
     try {
@@ -155,13 +137,8 @@
                     {/if}
                   </div>
                   <button
-<<<<<<< HEAD
-                    class="btn btn-primary btn-sm"
-                    onclick={() => showAvatarEditor = true}
-=======
                     on:click={() => showAvatarEditor = true}
                     class="absolute bottom-0 right-0 bg-white text-[#0277EE] rounded-full p-3 shadow-lg hover:bg-[#eef0ef] transition-all duration-300 hover:scale-110"
->>>>>>> 54a98174
                   >
                     <svg class="w-5 h-5" fill="none" stroke="currentColor" viewBox="0 0 24 24">
                       <path stroke-linecap="round" stroke-linejoin="round" stroke-width="2" d="M3 9a2 2 0 012-2h.93a2 2 0 001.664-.89l.812-1.22A2 2 0 0110.07 4h3.86a2 2 0 011.664.89l.812 1.22A2 2 0 0018.07 7H19a2 2 0 012 2v9a2 2 0 01-2 2H5a2 2 0 01-2-2V9z" />
@@ -389,29 +366,6 @@
                 Ações Rápidas
               </h2>
             </div>
-<<<<<<< HEAD
-
-            <!-- Actions -->
-            <div class="card bg-base-100 shadow">
-              <div class="card-body">
-                <h4 class="card-title">Ações</h4>
-                <div class="flex flex-wrap gap-2">
-                  <button class="btn btn-primary" disabled>
-                    Editar Perfil
-                    <span class="badge badge-ghost">Em breve</span>
-                  </button>
-                  <button
-                    class="btn btn-outline"
-                    onclick={() => showAvatarEditor = true}
-                  >
-                    Alterar Foto
-                  </button>
-                  <button class="btn btn-outline" disabled>
-                    Alterar Senha
-                    <span class="badge badge-ghost">Em breve</span>
-                  </button>
-                </div>
-=======
             <div class="p-6">
               <div class="flex flex-wrap gap-4">
                 <button
@@ -444,7 +398,6 @@
                   Alterar Senha
                   <span class="text-xs bg-white px-2 py-1 rounded-full">Em breve</span>
                 </button>
->>>>>>> 54a98174
               </div>
             </div>
           </div>
@@ -464,26 +417,6 @@
   </div>
 
   {#if showAvatarEditor}
-<<<<<<< HEAD
-    <div class="modal modal-open">
-      <div class="modal-box max-w-3xl">
-        <button
-          class="btn btn-sm btn-circle btn-ghost absolute right-2 top-2"
-          onclick={() => showAvatarEditor = false}
-        >✕</button>
-
-        <h3 class="font-bold text-lg mb-4">Editar Foto do Perfil</h3>
-
-        <AvatarUpload
-          currentAvatarUrl={userProfile?.avatar_url}
-          userName={userProfile?.name || ''}
-          loading={uploadingAvatar}
-          onUpload={handleAvatarUpload}
-          onRemove={handleAvatarRemove}
-          onColorChange={handleColorChange}
-          onError={(e) => error = e.message}
-        />
-=======
     <div class="fixed inset-0 bg-black/50 backdrop-blur-sm flex items-center justify-center p-4 z-50 animate-[fadeIn_0.2s_ease-in]">
       <div class="bg-white rounded-2xl shadow-2xl max-w-3xl w-full max-h-[90vh] overflow-auto animate-[slideUp_0.3s_ease-out]">
         <div class="sticky top-0 bg-gradient-to-r from-[#0277EE] to-[#01013D] px-6 py-4 flex items-center justify-between">
@@ -509,33 +442,16 @@
             on:error={(e) => error = e.detail.message}
           />
         </div>
->>>>>>> 54a98174
 
         <div class="sticky bottom-0 bg-gray-50 px-6 py-4 flex justify-end gap-3 border-t">
           <button
-<<<<<<< HEAD
-            class="btn"
-            onclick={() => showAvatarEditor = false}
-=======
             on:click={() => showAvatarEditor = false}
             class="px-6 py-3 bg-gray-200 hover:bg-gray-300 text-gray-700 font-semibold rounded-lg transition-colors duration-200"
->>>>>>> 54a98174
           >
             Fechar
           </button>
         </div>
       </div>
-<<<<<<< HEAD
-      <div
-        role="button"
-        tabindex="0"
-        class="modal-backdrop"
-        onclick={() => showAvatarEditor = false}
-        onkeydown={(e) => e.key === 'Escape' && (showAvatarEditor = false)}
-        aria-label="Fechar editor de avatar"
-      ></div>
-=======
->>>>>>> 54a98174
     </div>
   {/if}
 </AuthSidebar>
