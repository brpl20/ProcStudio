--- conflicted
+++ resolved
@@ -11,21 +11,6 @@
 </script>
 
 <MainLayout>
-<<<<<<< HEAD
-  <div class="hero min-h-[60vh]">
-    <div class="hero-content text-center">
-      <div class="max-w-md">
-        <h1 class="text-5xl font-bold text-primary mb-6">ProcStudio</h1>
-        <h2 class="text-2xl text-base-content opacity-70 mb-8">Sistema em Desenvolvimento</h2>
-
-        <div class="flex gap-4 justify-center">
-          <button class="btn btn-primary btn-lg" onclick={() => router.navigate('/register')}>
-            Começar agora
-          </button>
-          <button class="btn btn-outline btn-lg" onclick={() => router.navigate('/login')}>
-            Fazer login
-          </button>
-=======
   <div class="relative overflow-hidden">
     <!-- Hero Section -->
     <div class="relative min-h-[80vh] flex items-center">
@@ -65,7 +50,6 @@
               Fazer login
             </button>
           </div>
->>>>>>> 54a98174
         </div>
       </div>
     </div>
