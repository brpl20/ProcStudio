{
  "name": "frontend",
  "private": true,
  "version": "0.0.0",
  "type": "module",
  "scripts": {
    "dev": "vite",
    "build": "vite build",
    "preview": "vite preview",
    "lint": "eslint . --ext .js,.ts,.svelte",
    "lint:fix": "eslint . --ext .js,.ts,.svelte --fix",
    "format": "prettier --write .",
    "format:check": "prettier --check .",
    "check": "npm run lint && npm run format:check",
    "prepare": "husky"
  },
  "devDependencies": {
    "@sveltejs/vite-plugin-svelte": "^6.1.1",
    "@tailwindcss/typography": "^0.5.13",
    "@tsconfig/svelte": "^5.0.4",
    "@types/node": "^24.3.0",
    "@typescript-eslint/eslint-plugin": "^8.39.1",
    "@typescript-eslint/parser": "^8.39.1",
    "eslint": "^9.33.0",
    "eslint-config-prettier": "^10.1.8",
    "eslint-plugin-svelte": "^3.11.0",
    "husky": "^9.1.7",
    "lint-staged": "^16.1.5",
    "postcss": "^8.4.31",
    "prettier": "^3.6.2",
    "prettier-plugin-svelte": "^3.4.0",
    "simple-svelte-autocomplete": "^2.5.2",
    "svelte": "^5.38.1",
    "svelte-render-scan": "^1.1.0",
    "typescript": "^5.9.2",
    "vite": "^7.1.2"
  },
  "dependencies": {
    "@rails/actioncable": "^8.0.201",
<<<<<<< HEAD
    "@sveltejs/mcp": "^0.1.11",
    "@tailwindcss/vite": "^4.1.12",
=======
    "@tailwindcss/vite": "^4.1.17",
>>>>>>> 54a98174
    "@types/quill": "^2.0.14",
    "daisyui": "^5.0.50",
    "quill": "^2.0.3",
    "tailwindcss": "^4.1.17"
  },
  "lint-staged": {
    "*.{js,ts,svelte}": [
      "eslint --fix",
      "prettier --write"
    ],
    "*.{css,html,json,md}": [
      "prettier --write"
    ]
  }
}<|MERGE_RESOLUTION|>--- conflicted
+++ resolved
@@ -37,12 +37,8 @@
   },
   "dependencies": {
     "@rails/actioncable": "^8.0.201",
-<<<<<<< HEAD
     "@sveltejs/mcp": "^0.1.11",
-    "@tailwindcss/vite": "^4.1.12",
-=======
     "@tailwindcss/vite": "^4.1.17",
->>>>>>> 54a98174
     "@types/quill": "^2.0.14",
     "daisyui": "^5.0.50",
     "quill": "^2.0.3",
