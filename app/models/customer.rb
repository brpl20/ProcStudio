--- conflicted
+++ resolved
@@ -39,11 +39,7 @@
 
   delegate :full_name, to: :profile_customer, prefix: true, allow_nil: true
 
-<<<<<<< HEAD
-  scope :by_team, ->(team) { where(team: team) }
-=======
   scope :by_team, ->(team) { where(team_id: team&.id) }
->>>>>>> 099a9b28
 
   before_validation :setup_password, if: :new_record?
 
