# frozen_string_literal: true

module Api
  module V1
    class AdminsController < BackofficeController
      before_action :retrieve_admin, only: %i[update show]
      before_action :perform_authorization

      after_action :verify_authorized

      def index
        admins = Admin.includes(:profile_admin).all

        filter_by_deleted_params.each do |key, value|
          next unless value.present?

          admins = admins.public_send("filter_by_#{key}", value.strip)
        end

        render json: AdminSerializer.new(
          admins,
          meta: {
            total_count: admins.offset(nil).limit(nil).count
          },
          include: %i[profile_admin]
        ), status: :ok
      end

      def create
        admin = Admin.new(admins_params)
        if admin.save
          render json: AdminSerializer.new(
            admin
          ), status: :created
        else
          render(
            status: :bad_request,
            json: { errors: [{ code: admin.errors.full_messages }] }
          )
        end
      rescue StandardError => e
        render(
          status: :bad_request,
          json: { errors: [{ code: e }] }
        )
      end

      def update
        if @admin.update(admins_params)
          render json: AdminSerializer.new(
            @admin
          ), status: :ok
        else
          render(
            status: :bad_request,
            json: { errors: [{ code: @admin.errors.full_messages }] }
          )
        end
      end

      def show
        render json: AdminSerializer.new(
          @admin,
          include: %i[profile_admin]
        ), status: :ok
      end

      def destroy
        if destroy_fully?
          Admin.with_deleted.find(params[:id]).destroy_fully!
        else
          retrieve_admin
          @admin.destroy
        end
      end

      def restore
        admin = Admin.with_deleted.find(params[:id])
        if admin.recover
          render json: AdminSerializer.new(
            admin
          ), status: :ok
        else
          render(
            status: :bad_request,
            json: { errors: [{ code: admin.errors.full_messages }] }
          )
        end
      end

      private

      def admins_params
        params.require(:admin).permit(
<<<<<<< HEAD
          :email, :password, :password_confirmation, :status,
=======
          :email, :access_email, :password, :password_confirmation,
>>>>>>> 954da556
          profile_admin_attributes: %i[
            role status admin_id office_id name last_name gender oab
            rg cpf nationality civil_status birth mother_name
          ]
        )
      end

      def retrieve_admin
        @admin = Admin.find(params[:id])
      end

      def perform_authorization
        authorize [:admin, :admin], "#{action_name}?".to_sym
      end
    end
  end
end<|MERGE_RESOLUTION|>--- conflicted
+++ resolved
@@ -92,11 +92,8 @@
 
       def admins_params
         params.require(:admin).permit(
-<<<<<<< HEAD
-          :email, :password, :password_confirmation, :status,
-=======
-          :email, :access_email, :password, :password_confirmation,
->>>>>>> 954da556
+          :email, :access_email, :password,
+          :password_confirmation, :status,
           profile_admin_attributes: %i[
             role status admin_id office_id name last_name gender oab
             rg cpf nationality civil_status birth mother_name
