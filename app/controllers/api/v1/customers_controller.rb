# frozen_string_literal: true

module Api
  module V1
    class CustomersController < BackofficeController
      before_action :retrieve_customer, only: %i[update show resend_confirmation]
      before_action :perform_authorization, except: %i[update]

      after_action :verify_authorized

      def index
        customers = ::Customer.all

        filter_by_deleted_params.each do |key, value|
          next unless value.present?

          customers = customers.public_send("filter_by_#{key}", value.strip)
        end

        render json: CustomerSerializer.new(
          customers,
          meta: {
            total_count: customers.offset(nil).limit(nil).count
          }
        ), status: :ok
      end

      def create
        customer = ::Customer.new(customers_params)
        customer.created_by_id = current_user.id
        if customer.save

          render json: CustomerSerializer.new(
            customer
          ), status: :created
        else
          render(
            status: :bad_request,
            json: { errors: [{ code: customer.errors.full_messages }] }
          )
        end
      rescue StandardError => e
        render(
          status: :bad_request,
          json: { errors: [{ code: e }] }
        )
      end

      def resend_confirmation
        @customer.update(confirmed_at: nil)
        @customer.send_confirmation_instructions
        head :ok
      end

      def update
        authorize @customer, :update?, policy_class: Admin::CustomerPolicy

        if @customer.update(customers_params)
          @customer.send_confirmation_instructions if @customer.saved_change_to_email?

          render json: CustomerSerializer.new(
            @customer
          ), status: :ok
        else
          render(
            status: :bad_request,
            json: { errors: [{ code: @customer.errors.full_messages }] }
          )
        end
      end

      def show
        render json: CustomerSerializer.new(
          @customer
        ), status: :ok
      end

      def destroy
        if destroy_fully?
          ::Customer.with_deleted.find(params[:id]).destroy_fully!
        else
          retrieve_customer
          @customer.destroy
        end
      end

      def restore
        customer = ::Customer.with_deleted.find(params[:id])
        authorize customer, :restore?, policy_class: Admin::CustomerPolicy

        if customer.recover
          render json: CustomerSerializer.new(
            customer
          ), status: :ok
        else
          render(
            status: :bad_request,
            json: { errors: [{ code: customer.errors.full_messages }] }
          )
        end
      end

      private

      def customers_params
        params.require(:customer).permit(
<<<<<<< HEAD
          :email, :password, :password_confirmation, :status
=======
          :email, :access_email, :password, :password_confirmation
>>>>>>> 954da556
        )
      end

      def retrieve_customer
        @customer = ::Customer.find(params[:id])
      end

      def perform_authorization
        authorize [:admin, :customer], "#{action_name}?".to_sym
      end

      def normalize_email_param
        params[:customer][:email] ||= params[:customer].delete(:access_email)
      end
    end
  end
end<|MERGE_RESOLUTION|>--- conflicted
+++ resolved
@@ -104,11 +104,7 @@
 
       def customers_params
         params.require(:customer).permit(
-<<<<<<< HEAD
-          :email, :password, :password_confirmation, :status
-=======
-          :email, :access_email, :password, :password_confirmation
->>>>>>> 954da556
+          :email, :access_email, :password, :password_confirmation, :status
         )
       end
 
